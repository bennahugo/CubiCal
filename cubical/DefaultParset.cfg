[data]
_Help           = Visibility data options
ms              =               # Name of measurement set (MS) #type:str
column          = DATA          # Name of MS column to read for data. #metavar:COLUMN #type:str
time-chunk      = 32            # Chunk data up by this number of timeslots. This limits the amount of data
                                  processed at once. Smaller chunks allow for a smaller RAM footprint and 
                                  greater parallelism, but this sets an upper limit on the solution intervals
                                  that may be employed. Specify as an integer number of timeslots, or a value with a unit
                                  (e.g. '300s'). 0 means use full time axis. #metavar:TIME
freq-chunk      = 32            # Chunk data by this number of channels. See time-chunk for info. Specify as an
                                  integer number of channels, or a value with a unit (e.g. '128MHz').
                                  0 means full frequency axis. #metavar:FREQ
rebin-time      = 1             # Rebin data in time on the fly. Specify as a number of timeslots to average
                                  together, or a value with a unit (e.g. '5s'). #metavar:TIME
rebin-freq      = 1             # Rebin data in frequency on the fly. Specify as a number of channels to average
                                  together, or a value with a unit (e.g. '4MHz'). #metavar:FREQ
chunk-by        = SCAN_NUMBER   # If set, then time chunks will be broken up whenever the value in the named
                                  column(s) jumps by >JUMPSIZE. Multiple column names may be given, separated
                                  by commas. Use None to disable. #metavar:COLUMNS
chunk-by-jump   = 1             # The jump size used in conjunction with chunk-by. If 0, then any change in
                                  value is a jump. If n, then the change must be >n. #metavar:JUMPSIZE
                                  #type:float
single-chunk    =               # If set, processes just one chunk of data matching the chunk ID. Useful for 
                                  debugging. #metavar:CHUNK_ID
single-tile     = -1            # If set to >=0, processes just one tile of data. Useful for
                                  debugging. #metavar:TILE #type:int

[sel]
_Help = Data selection options
field           = 0             # FIELD_ID to read from the MS. #metavar:FIELD #type:int
ddid            = None          # DATA_DESC_IDs to read from the MS. Default reads all. Can be specified as
                                  e.g. "5", "5,6,7", "5~7" (inclusive range), "5:8" (exclusive range),
                                  "5:" (from 5 to last). #metavar:DDID
taql            =               # Additional TaQL selection string. Combined with other selection options.
                                  #metavar:TAQL #type:str
chan            =               # Channels to read (within each DDID). Default reads all. Can be specified as
                                  e.g. "5", "10~20" (10 to 20 inclusive), "10:21" (same), "10:" (from 10 to
                                  end), ":10:2" (0 to 9 inclusive, stepped by 2), "~9:2" (same).#metavar:CHANNELS

[model]
_Help			= Calibration model options
list            =               # Predict model visibilities from given LSM (using Montblanc). 
                                  #metavar:FILENAME #type:str
ddes            = auto          # Enable direction-dependent models. If 'auto', this is determined
                                  by --sol-jones and --model-list, otherwise, enable/disable
                                  explicitly. #options:never|auto|always
beam-pattern	= None		    # Apply beams if specified eg. 'beam_$(corr)_$(reim).fits' or 
                                  'beam_$(CORR)_$(REIM).fits'
beam-l-axis		= None
beam-m-axis		= None
feed-rotate     = auto          # Apply a feed angle rotation to the model visibilities. Use "auto" to read angles
                                  from FEED subtable, or give an explicit value in degrees (e.g. 90 will swap
                                  XY feeds around in a linear system). #metavar:DEG
pa-rotate       = 1             # Apply parallactic angle rotation to model visibilities. Enable this for alt-az
                                  mounts, unless your model visibilities are already rotated. #type:bool


[montblanc]
_Help           = Montblanc simulation options
device-type     = CPU           # Use CPU or GPU for simulation. #options:CPU|GPU
dtype           = float         # Precision for simulation. DEPRECATED: forcing float for now since MS data is float
                                anyway. #options:float|double #type:str
mem-budget      = 1024          # Memory budget in MB for simulation. #type:int
verbosity       = WARNING       # verbosity level of Montblanc's console output #metavar:LEVEL
                                  #options:DEBUG|INFO|WARNING|ERROR
threads         = 0             # Number of OMP threads to run. Note that --dist-pin-io overrides this, if set.
                                  If 0, uses default setting. #metavar:N #type:int
pa-rotate       = None          # If not None, then overrides --model-pa-rotate setting to enable or disable parallactic
                                  angle rotation when computing Montblanc model visibilities. Ninja option. #options:None|0|1

[weight]
_Help           = Weighting options
column          = WEIGHT_SPECTRUM   # Column to read weights from. Weights are applied by default. Specify an
                                      empty string to disable.
fill-off-diag   = 0                 # Fill off-diagonal weights from geometric mean of diagonal weights.
                                    # Use this if you have missing off-diagonal weights for some reason. #type:bool


[flags]
_Help           = General flagging options
apply             = -cubical    # Which flagsets will be applied prior to calibration. #metavar:[-]FLAGSET(s)
                                  Use a comma-separated list of flagset name to use bitflags. Use "-FLAGSET" to apply
                                  all bitflags except the named flagset ("-cubical" is useful, to ignore the flags of
                                  a previous CubiCal run). Use "FLAG" to just apply FLAG/FLAG_ROW.
auto-init         = legacy      # Insert BITFLAG column if it is missing, and initialize the named flagset
                                  from FLAG/FLAG_ROW.
save              = cubical     # Save flags to named flagset in BITFLAG. If none or 0, will not save.
save-legacy       = auto        # Controls whether output flags are written to FLAG/FLAG_ROW. If set to 'auto', then
                                  follows the --flag-save option. If set to 'apply', then fills FLAG/FLAG_ROW based
                                  on the --flags-apply setting. #options:0|1|auto|apply
reinit-bitflags   = 0           # If true, reinitializes BITFLAG column from scratch. Useful if you ended up
                                  with a botched one, but be careful what the state of the FLAG/FLAG_ROW column
                                  is when you use this option.#type:bool
warn-thr          = 0.3         # If more than this fraction of data is flagged by the solver, issues gentle warnings
                                #type:float
see-no-evil       = 0           # Proceed even if flag columns appear to be botched or damaged.
                                #type:bool

[postmortem]
_Help             = Options for "postmortem" flagging based on solution statistics
enable            = 0           # If True, will do an extra round of flagging at the end based on solution statistics
                                NB: EXPERIMENTAL. USE AT OWN RISK. #type:bool
tf-chisq-median   = 1.2         # Intervals with chi-squared values larger than X times the median
                                  chi-square value will be flagged. #metavar:X #type:float
tf-np-median      = 0.5         # Intervals with a number of valid point less than X times the
                                  median number of valid points will be flagged. #metavar:X #type:float
time-density      = 0.5         # If more than the given fraction of data in a timeslot is flagged, flag entire timeslot.
                                  #metavar:FRAC #type:float
chan-density      = 0.5         # If more than the given fraction of data in a timeslot is flagged, flag entire channel.
                                  #metavar:FRAC #type:float
ddid-density      = 0.5         # If more than the given fraction of data in a DDID is flagged, flag entire DDID.
                                  #metavar:FRAC #type:float

[madmax]
_Help             = Options for the "Mad Max" flagger
enable            = 0           # Enable Mad Max flagging in the solver. This computes the median absolute residual
                                 (i.e. median absolute deviation from zero), and flags visibilities exceeding the thresholds
                                 set below. Use 1 to enable. For a trial run, if you don't want the flags to be written
                                 out, use either 'pretend' to compute Mad Max flags (and report statistics and make plots),
                                 then throw them away, or 'trial' to also apply the flags during solutions, but not write
                                 them out.
                                 #options:0|1|pretend|trial
estimate          = corr        # MAD estimation mode. Use 'corr' for a separate estimate per each baseline and
                                correlation. Otherwise, a single estimate per baseline is computed using 'all' correlations,
                                or only the 'diag' or 'offdiag' correlations. #options:corr|all|diag|offdiag
diag              = 1           # Flag on on-diagonal (parallel-hand) residuals. #type:bool
offdiag           = 1           # Flag on off-diagonal (cross-hand) residuals. #type:bool
threshold         = 0,10        # Threshold for MAD flagging per baseline (specified in sigmas). Residuals exceeding
                                S*MAD/1.428 will be flagged. MAD is computed per baseline.
                                This can be specified as a list e.g. N1,N2,N3,... The first value is used to flag
                                residuals before a solution starts (use 0 to disable), the next value is used when the residuals
                                are first recomputed during the solution several iteratins later (see -chi-int), etc.
                                A final pass may be done at the end of the solution. The last value in the list is reused
                                if necessary. Using a list with gradually decreasing values may be sensible. #metavar:S
global-threshold  = 0,12        # Threshold for global median MAD (MMAD) flagging. MMAD is computed as the median of the
                                per-baseline MADs. Residuals exceeding S*MMAD/1.428 will be flagged. Can be specified
                                as a list, with the same semantics as --madmax-threshold. #metavar:S
plot              = 1           # Enable plots for Mad Max flagging. Use 'show' to show figures interactively.
                                Plots will show the worst flagged baseline, and a median flagged baseline, provided the
                                fraction of flagged visibilities is above --madmax-plot-frac-above.
                                #options:0|1|show
plot-frac-above   = 0.01        # Threshold (in terms of fraction of visibilities flagged) above which Mad Max plots
                                will be generated.
plot-bl           =             # Plot given baseline regardless (multiple baseline IDs may be separated by commas) #type:str
flag-ant          = 0           # Flag antennas with excessive residuals, based on MAD criterion. Note that currently
                                --madmax-plot must be enabled for this to work.
flag-ant-thr      = 5           # Threshold (in sigmas) used to flag bad antennas.




[sol]
_Help            = Solution options which apply at the solver level
jones            = G            # Comma-separated list of Jones terms to enable, e.g. "G,B,dE"
                                  (default: %default)
precision        = 32           # Solve in single or double precision #options:32|64
delta-g          = 1e-6         # Theshold for gain accuracy - gains which improve by less than this value
                                  are considered converged.
delta-chi        = 1e-6         # Theshold for solution stagnancy - if the chi-squared is improving by less
                                  than this value, the gain is considered stalled.
chi-int          = 5            # Number of iterations to perform between chi-suqared checks. This is done to
                                  avoid computing the expensive chi-squared test evey iteration.
last-rites       = 1            # Re-estimate chi-squred and noise at the end of a solution cycle. Disabling
                                  last rites can save a bit of time, but makes the post-solution stats less
                                  informative. #type:bool
stall-quorum     = 0.99         # Minimum percentage of solutions which must have stalled before terminating
                                  the solver.
diag-diag        = 0            # If true, then data, model and gains are taken to be diagonal. Off-diagonal
                                  terms in data and model are ignored. This option is then enforced on
                                  all Jones terms. #type:bool
term-iters       =              # Number of iterations per Jones term. If empty, then each Jones
                                  term is solved for once, up to convergence, or up to its -max-iter
                                  setting.
                                  Otherwise, set to a list giving the number of iterations per Jones term.
                                  For example, given two Jones terms and --sol-num-iter 10,20,10, it will
                                  do 10 iterations on the first term, 20 on the second, and 10 again on the
                                  first.
                                  #metavar:N1,N2,...
min-bl           = 0            # Min baseline length to solve for #metavar:METERS #type:float
max-bl           = 0            # Max baseline length to solve for. If 0, no maximum is applied.
                                  #metavar:METERS #type:float
subset           =              # Additional subset of data to actually solve for. Any TaQL string may be
                                  used. #metavar:TaQL #type:str


[bbc]
_Help            = Options for baseline-based corrections (a.k.a. BBCs, a.k.a. interferometer gains).
load-from        =              # Load and apply BBCs computed in a previous run. Apply with care! This will 
                                  tend to suppress all unmodelled flux towards the centre of the field.
                                  #metavar:FILENAME
compute-2x2      = 0            # Compute full 2x2 BBCs (as opposed to diagonal-only). Only useful if you
                                  really trust the polarisation information in your sky model. #type:bool
apply-2x2        = 0            # Apply full 2x2 BBCs (as opposed to diagonal-only). Only enable this if you
                                  really trust the polarisation information in your sky model. #type:bool
save-to          = {data[ms]}/BBC-field_{sel[field]}-ddid_{sel[ddid]}.parmdb # Compute suggested BBCs at end of run,
                                  and save them to the given database. It can be useful to have this always
                                  enabled, since the BBCs provide useful diagnostics of the solution quality 
                                  (and are not actually applied without a load-from setting). #metavar:FILENAME
per-chan         = 1            # Compute BBCs per-channel (else across entire band). #type:bool
plot             = 1            # Generate output BBC plots. #type:bool

[dist]
_Help           = Parallelization and distribution options
ncpu            = 0             # Max number of CPU cores to use. #type:int #metavar:N
nworker         = 0             # Number of worker processes to launch (excluding the I/O worker).
                                  0: determine automatically from the --dist-ncpu setting. #type:int #metavar:N
nthread         = 0             # Number of OMP threads to use. 0: determine automatically. #type:int #metavar:N
max-chunks      = 0             # Maximum number of time/freq data-chunks to load into memory
                                  simultaneously. If 0, then as many as possible will be loaded. #type:int
min-chunks      = 0             # Minimum number of time/freq data-chunks to load into memory
                                  simultaneously. If 0, determined automatically. #type:int
pin             = 0             # If empty or None, processes will not be pinned to cores. Otherwise, set to the starting
                                  core number, or "N:K" to start with N and step by K. #metavar:CORES
pin-io          = 0             # If not 0, pins the I/O & Montblanc process to a separate core, or cores
                                  (if --montblanc-threads is specified). Ignored if --dist-pin is not set. #type:bool
pin-main        = io            # If set, pins the main process to a separate core. If set to "io", pins it to the same
                                  core as the I/O process, if I/O process is pinned. Ignored if --dist-pin is not set.
                                  #options:0|1|io

[out]
_Help           = Options for output products
name            = cubical           # Base name of output files. #metavar:BASENAME #type:str
mode            = sc                # Operational mode.
                                        [so] solve only;
                                        [sc] solve and generate corrected visibilities;
                                        [sr] solve and generate corrected residuals;
                                        [ss] solve and generate uncorrected residuals;
                                        [ac] apply solutions, generate corrected visibilities;
                                        [ar] apply solutions, generate corrected residuals;
                                        [as] apply solutions, generate uncorrected residuals;
                                      #options:so|sc|sr|ss|ac|ar|as #metavar:MODE
column          = CORRECTED_DATA    # Output MS column name (if applicable). #metavar:COLUMN
derotate        = None              # Explicitly enables or disables derotation of output visibilities.
                                      Default (None) is to use the --model-pa-rotate and --model-feed-rotate settings.
                                      #options:None|0|1
model-column    =                   # If set, model visibilities will be written to the specified column. #metavar:COLUMN
weight-column   =                   # If set weights from the Robust Solver will be written to the specified column.
                                      This should be set only if we are using the robust solver.
reinit-column   = 0                 # Reinitialize output MS column. Useful if the column is in a half-filled
                                      or corrupt state. #type:bool
subtract-model  = 0                 # Which model to subtract, if generating residuals. #metavar:MODEL
                                      #type:int
subtract-dirs   = :                 # Which model directions to subtract, if generating residuals. ":" 
                                      subtracts all. Can also be specified as "N", "N:M", ":N", "N:", "N,M,K".
                                      #metavar:SLICE. #metavar:DIRS    
plots           = 1                 # Generate summary plots. Use 'show' to show summary plots interactively.
casa-gaintables = 1                 # Export gaintables to CASA caltable format. Tables are exported to same
                                      directory as set for cubical databases. #type:bool

[log]
_Help = Options related to logging
memory          = 1             # Log memory usage. #type:bool
boring          = 0             # Disable progress bars and some console output. #type:bool
append          = 0             # Append to log file if it exists. #type:bool
verbose         = 0             # Default console output verbosity level. #metavar:LEVEL(s)
                                  Can either be a single number, or a sequence of "name=level,name=level,..."
                                  assignments.
file-verbose    = None          # Default logfile output verbosity level. #metavar:LEVEL(s)
                                  Can either be a single number, or a sequence of "name=level,name=level,..."
                                  assignments. If None, then this simply follows the console level.

[debug]
_Help = Debugging options for the discerning masochist
pdb                 = 0         # Jump into pdb on any exception. #type:bool
panic-amplitude     = 0         # Throw an error if a visibility amplitude in the results exceeds the given value.
                                  Useful for troubleshooting. #type:float
stop-before-solver  = 0         # Invoke pdb before entering the solver. #type:bool
escalate-warnings   = 0         # Escalate warnings (e.g. np.ComplexWarning) into proper exceptions. #type:bool

[misc]
_Help             = Miscellaneous options
random-seed       = None        # Seed random number generator with explicit seed. Useful for reproducibility
                                  of the random-based optimizations (sparsification, etc.). #metavar:N
parset-version    = 0.1         # Parset version number, for migration purposes. Can't be specified on command
                                  line. #no_cmdline:1

[JONES-TEMPLATE]
_Help = Options for {LABEL}-Jones term
_NameTemplate = {LABEL}         # Designates this section as a "template", and gives the string for its name.
_ExpandedFrom  = --sol-jones    # Identifies --section-option that determines what templated sections to
                                  instantiate
_OtherTemplates = _Help:label   # Colon-separated list of options which need to have their values templated.
label       = {LABEL}           # Jones label ("G", "dE"). Substituted automatically. #no_cmdline:1 #no_print:1
solvable    = 1                 # Set to 0 (and specify -load-from or -xfer-from) to load a non-solvable
                                  term is loaded from disk. Not to be confused with --sol-jones, which
                                  determines the active Jones terms.
                                  #type:bool
type        = complex-2x2       # Type of Jones matrix to solve for. Note that if multiple Jones terms are
                                  enabled, then only complex-2x2 is supported.
                                  #options:complex-2x2|complex-diag|phase-diag|robust-2x2|f-slope|t-slope|tf-plane
load-from   =                   # Load solutions from given database. The DB must define solutions
                                  on the same time/frequency grid (i.e. should normally come from
                                  calibrating the same pointing/observation). By default, the Jones
                                  matrix label is used to form up parameter names, but his may be
                                  overridden by adding an explicit "//LABEL" to the database filename.
                                  #metavar:FILENAME[//LABEL]
xfer-from   =                   # Transfer solutions from given database. Similar to -load-from, but
                                  solutions will be interpolated onto the required time/frequency grid,
                                  so they can originate from a different field (e.g. from a calibrator).
                                  #metavar:FILENAME[//LABEL]
save-to     = {data[ms]}/{JONES}-field_{sel[field]}-ddid_{sel[ddid]}.parmdb # Save solutions to given database.
                                  #metavar:FILENAME
dd-term     = 0                 # Determines whether this term is direction dependent. --model-ddes must
                                  be enabled. #type:bool
fix-dirs    =                   # For DD terms, makes the listed directions non-solvable. 
                                  #metavar:DIR1[,DIR2,...]
diag-diag   = 0                 # If true, then data, model and gains are taken to be diagonal. Off-diagonal
                                  terms in data and model are ignored. #type:bool
update-type = full              # Determines update type. This does not change the Jones solver type, but
                                  restricts the update rule to pin the solutions within a certain subspace:
                                  'full' is the default behaviour;
                                  'diag' pins the off-diagonal terms to 0;
                                  'phase-diag' also pins the amplitudes of the diagonal terms to unity;
                                  'amp-diag' also pins the phases to 0. #options:full|phase-diag|diag|amp-diag
time-int    = 1                 # Time solution interval for this term. #metavar:TIMESLOTS
freq-int    = 1                 # Frequency solution interval for this term. #metavar:CHANNELS
max-prior-error = .1            # Flag solution intervals where the prior error estimate is above this value. #type:float
max-post-error = .1             # Flag solution intervals where the posterior variance estimate is above this value. #type:float
clip-low    = .1                # Amplitude clipping - flag solutions with diagonal amplitudes below this
                                  va
                                  lue. #metavar:AMPL #type:float
clip-high   = 10                # Amplitude clipping - flag solutions with any amplitudes above this value. 0 
                                  disables. #metavar:AMPL #type:float
clip-after  = 5                 # Number of iterations after which to start clipping this gain. #metavar:NITER 
                                  #type:int
max-iter    = 20                # Maximum number of iterations spent on this term. #metavar:NITER
conv-quorum = 0.99              # Minimum percentage of converged solutions to accept. #metavar:FRACTION
ref-ant     = None              # Reference antenna - its phase is guaranteed to be zero. #metavar:ANTENNA
prop-flags  = default           # Flag propagation policy. Determines how flags raised on gains propagate back
                                  into the data. Options are 'never' to never propagate, 'always' to always
                                  propagate, 'default' to only propagate flags from direction-independent gains.
                                  #options:never|always|default
<<<<<<< HEAD
estimate-pzd = 0                # Estimate phase-zero difference and initialize the gains with it.
                                  Use for polarization calibration. #type:bool
estimate-pzd = 0                # Estimate phase-zero difference and initialize the gains with it.
                                  Use for polarization calibration. #type:bool
offdiag-only = 0                # Only use off-diagonal terms for gains and for the solution. #type:bool
robust-cov = hybrid             # Determines how the residuals covariance matrix is computed if the robust-2x2
=======
robust-cov = compute             # Determines how the residuals covariance matrix is computed if the robust-2x2
>>>>>>> b1a35117
                                  solver is selected. Options are 'compute' to compute normaly, 'identity' to set the 
                                  covariance to 1 (identity matrix) as in the Robust-t paper, and 'hybrid' which is the default computes
                                  the covaraince matrix, C but sets it to 1 if the elements are greater than 1.
                                  #options:compute|identity|hybrid
robust-npol = 2                 # The number of correlations (polarizations) actually present in the visibilities. 
                                  This option only applies if the robust-2x2 solver is selected. Expecting 2 or 4 correlations
                                #type:float
robust-int =  1                 # Number of iterations after which the v-parameter is recomputed for the robust solver
                                #type:int
robust-save-weights = 0         # Determines if the appied weights from the robust-2x2 solver are stored.
                                  This option only applies if the robust-2x2 solver is selected. If this option is set
                                  and output-weight-column must be set as well.
                                  #type:bool


[g]
_Templated  = 1
dd-term     = 0                 # Determines whether this term is direction dependent. --model-ddes must
time-int    = 1                 # Time solution interval for this term. 0 means use entire chunk. #metavar:TIMESLOTS
freq-int    = 1                 # Frequency solution interval for this term. 0 means use entire chunk. #metavar:CHANNELS
clip-low    = .1                # Amplitude clipping - flag solutions with diagonal amplitudes below this
                                  value. #metavar:AMPL #type:float
clip-high   = 10                # Amplitude clipping - flag solutions with any amplitudes above this value.
                                  #metavar:AMPL #type:float
clip-after  = 5                 # Number of iterations after which to clip this gain. #metavar:NITER #type:int
conv-quorum = 0.99              # Minimum percentage of converged solutions to accept. #metavar:FRACTION
ref-ant     = None              # Reference antenna - its phase is guaranteed to be zero. #metavar:ANTENNA

[de]
_Templated  = 1
dd-term     = 1                 # Determines whether this term is direction dependent. --model-ddes must
clip-low    = 0                 # Amplitude clipping - flag solutions with diagonal amplitudes below this
                                  value. #metavar:AMPL #type:float
clip-high   = 0                 # Amplitude clipping - flag solutions with any amplitudes above this value.
                                  #metavar:AMPL #type:float

##  * ``DefaultParset.cfg`` now contains comment clauses which are auto-parsed into documentation by ``ReadCfg.py``, and
##  automatically converted into OptionParser command-line arguments. 
##
##  * Command-line arguments are formed as ``--Section-OptionName``.
##
##  * Each section can contain a ``_Help = section description`` option. This is turned into a docstring for the section.
##
##  * Each option line can contain a comment, preceded by "#". This is turned into a docstring for the option. Note that
##  long comments can be continued on the next line simply by indenting the next line. 
##
##  * Option comments can have embedded attributes of the form ``#attr:value``. These are removed from the docstring 
##  automatically. All attributes are optional! A few attributes have special meaning, as per below. 
##
##  * ``#type:TYPE`` forces the option to be interpreted as a specific Python type. E.g. ``#type:bool``, ``#type:str``,
##  ``#type:float``. In the absence of an explicit type attribute, the option will be parsed into a valid Python value 
##  (using ``eval()``), and converted into a string if that fails. This means that e.g. "None" will be interpreted as 
##  ``None`` and not the string ``"None"``. Note that this mechanism has some pitfalls: for example "all" gets parsed 
##  into the built-in ``all()`` function (unless surrounded by quotes), so if you want to make sure an option is treated 
##  as a string, make sure you add a ``#type:str`` attribute. 
##
##  * ``#options:A|B|C`` specifies that the option is a "selector" with a fixed set of values. See, for example, 
##  ``#options:None|LOFAR|FITS`` in BeamModel. 
##
##  * ``#metavar:VAR`` is passed to the metavar argument of ``OptionParser.add_option()``. This makes for a nicer-looking
##   command-line help. E.g. ``#metavar:MHz``. 
##
##  * ``#cmdline-only:1`` specifies that the option can only be changed from the command-line, not via a parset. 
##
##  * Options can have aliases. *NB: I'm not convinced about this feature. Maybe it makes things too confusing and should
##   be removed.* For example, 
##
##  ```
##  [Caching]
##  PSF|CachePSF            = 1         # Cache PSF data. May be expensive with large images, hence optional #type:bool
##  ```
##
##  means that the command-line option can be specified as ``--Caching-PSF`` or ``--CachePSF``. The second form is the 
##  "global alias". The GD object in DDFacet will contain both ``GD["Caching"]["PSF"]`` and 
##  ``GD["Caching"]["CachePSF"]``, set to the same value.<|MERGE_RESOLUTION|>--- conflicted
+++ resolved
@@ -330,16 +330,12 @@
                                   into the data. Options are 'never' to never propagate, 'always' to always
                                   propagate, 'default' to only propagate flags from direction-independent gains.
                                   #options:never|always|default
-<<<<<<< HEAD
 estimate-pzd = 0                # Estimate phase-zero difference and initialize the gains with it.
                                   Use for polarization calibration. #type:bool
 estimate-pzd = 0                # Estimate phase-zero difference and initialize the gains with it.
                                   Use for polarization calibration. #type:bool
 offdiag-only = 0                # Only use off-diagonal terms for gains and for the solution. #type:bool
-robust-cov = hybrid             # Determines how the residuals covariance matrix is computed if the robust-2x2
-=======
 robust-cov = compute             # Determines how the residuals covariance matrix is computed if the robust-2x2
->>>>>>> b1a35117
                                   solver is selected. Options are 'compute' to compute normaly, 'identity' to set the 
                                   covariance to 1 (identity matrix) as in the Robust-t paper, and 'hybrid' which is the default computes
                                   the covaraince matrix, C but sets it to 1 if the elements are greater than 1.
