import cPickle
import os
import os.path
import traceback
import sys
from time import time

import concurrent.futures as cf

import cubical.data_handler as data_handler
from cubical.data_handler import ReadModelHandler, Tile
from cubical.tools import logger, parsets, myoptparse, shm_utils, ModColor

from cubical.machines import complex_2x2_machine
from cubical.machines import complex_W_2x2_machine
from cubical.machines import phase_diag_machine
from cubical.machines import jones_chain_machine

log = logger.getLogger("main")

import cubical.solver as solver
import cubical.plots as plots
import cubical.flagging as flagging


from cubical.statistics import SolverStats

class UserInputError(Exception):
    pass

def init_options(parset, savefile=None):
    """
    Creates an command-line option parser, populates it based on the content of the given Parset object,
    and parses the command line.

    If savefile is set, dumps the option settings to savefile.

    Returns the option parser.
    """

    default_values = parset.value_dict
    attrs = parset.attr_dict

    desc = """Questions and suggestions: RATT"""

    OP = myoptparse.MyOptParse(usage='Usage: %prog [parset file] <options>', version='%prog version 0.1',
                               description=desc, defaults=default_values, attributes=attrs)

    # create options based on contents of parset
    for section in parset.sections:
        values = default_values[section]
        # "_Help" value in each section is its documentation string
        OP.OptionGroup(values.get("_Help", section), section)
        for name, value in default_values[section].iteritems():
            if not attrs[section][name].get("no_cmdline"):
                OP.add_option(name, value)

    OP.Finalise()
    OP.ReadInput()

    if savefile:
        cPickle.dump(OP, open(savefile,"w"))

    return OP




# set to true with --Debug-Pdb 1, causes pdb to be invoked on exception
enable_pdb = False

def debug():
    """
    This calls the main() function in debugging mode.
    """
    main(debugging=True)

def main(debugging=False):
    """
    Main cubical driver function.

    Reads options, sets up MS and solvers, calls the solver, etc.
    """
    # cl;ean up shared memory from any previous runs
    shm_utils.cleanupStaleShm()

    # init logger
    logger.enableMemoryLogging(True)

    # this will be set below if a custom parset is specified on the command line
    parset_file = None
    # "GD" is a global defaults dict, containing options set up from parset + command line
    global GD, enable_pdb

    try:
        if debugging:
            print>> log, "initializing from cubical.last"
            optparser = cPickle.load(open("cubical.last"))
            # "GD" is a global defaults dict, containing options set up from parset + command line
            GD = optparser.DicoConfig
        else:
            default_parset = parsets.Parset("%s/DefaultParset.cfg" % os.path.dirname(__file__))
            optparser = init_options(default_parset, "cubical.last")

            positional_args = optparser.GiveArguments()
            # if a single argument is given, treat it as a parset and see if we can read it
            if len(positional_args) == 1:
                parset_file = positional_args[0]
                parset = parsets.Parset(parset_file)
                if not parset.success:
                    optparser.ExitWithError("%s must be a valid parset file. Use -h for help."%parset_file)
                    sys.exit(1)
                # update default parameters with values from parset
                default_parset.update_values(parset, newval=False)
                # re-read command-line options, since defaults will have been updated by the parset
                optparser = init_options(default_parset, "cubical.last")
            elif len(positional_args):
                optparser.ExitWithError("Incorrect number of arguments. Use -h for help.")
                sys.exit(1)

            # "GD" is a global defaults dict, containing options set up from parset + command line
            GD = optparser.DicoConfig

            # get basename for all output files
            basename = GD["out"]["name"]
            if not basename:
                basename = "out"

            # create directory for output files, if it doesn't exist
            dirname = os.path.dirname(basename)
            if not os.path.exists(dirname) and not dirname == "":
                os.mkdir(dirname)

            # save parset with all settings. We refuse to clobber a parset with itself
            # (so e.g. "gocubical test.parset --Section-Option foo" does not overwrite test.parset)
            save_parset = basename + ".parset"
            if parset_file and os.path.exists(parset_file) and os.path.exists(save_parset) and \
                    os.path.samefile(save_parset, parset_file):
                basename = "~" + basename
                save_parset = basename + ".parset"
                print>> log, ModColor.Str(
                    "Your --Output-Name would overwrite its own parset. Using %s instead." % basename)
            optparser.ToParset(save_parset)

        enable_pdb = GD["debug"]["pdb"]

        # now setup logging
        logger.logToFile(basename + ".log", append=GD["log"]["append"])
        logger.enableMemoryLogging(GD["log"]["memory"])
        if not debugging:
            print>>log, "started " + " ".join(sys.argv)
        # print current options
        optparser.Print(dest=log)

        # enable verbosity
        logger.verbosity = GD["debug"]["verbose"]

        if not (GD["model"]["lsm"] or GD["model"]["column"]):
            raise UserInputError("Neither --model-lsm nor --model-column was specified, nothing to calibrate on.")
        double_precision = GD["sol"]["precision"] == 64

        solver_type = GD['out']['mode']
        if solver_type not in solver.SOLVERS:
            raise UserInputError("invalid setting --out-mode {}".format(solver_type))
        solver_mode_name = solver.SOLVERS[solver_type].__name__.replace("_", " ")
        print>>log,ModColor.Str("mode: {}".format(solver_mode_name), col='green')
        # these flags are used below to tweak the behaviour of gain machines and model loaders
        apply_only = solver.SOLVERS[solver_type] in (solver.correct_only, solver.correct_residuals)
        load_model = solver.SOLVERS[solver_type] is not solver.correct_only   # no model needed in "correct only" mode


        ms = ReadModelHandler(GD["data"]["ms"], 
                              GD["data"]["column"], 
                              GD["model"]["lsm"], 
                              GD["model"]["column"],
                              output_column=GD["out"]["column"],
                              taql=GD["sel"]["taql"],
                              fid=GD["sel"]["field"], 
                              ddid=GD["sel"]["ddid"],
                              flagopts=GD["flags"],
                              double_precision=double_precision,
                              ddes=GD["model"]["ddes"],
                              weight_column=GD["weight"]["column"],
                              beam_pattern=GD["model"]["beam-pattern"], 
                              beam_l_axis=GD["model"]["beam-l-axis"], 
                              beam_m_axis=GD["model"]["beam-m-axis"],
                              mb_opts=GD["montblanc"])

        data_handler.global_handler = ms

        # set up RIME

        solver_opts = GD["sol"]
        sol_jones = solver_opts["jones"]
        if type(sol_jones) is str:
            sol_jones = set(sol_jones.split(','))
        jones_opts = []
        # collect list of options from enabled Jones matrices
        for i in xrange(1, 11):
            section = "j{}".format(i)
            if section in GD and GD[section]["label"] in sol_jones:
                jones_opts.append(GD[section])
                print>> log, ModColor.Str("Enabling {}-Jones".format(GD[section]["label"]), col="green")
        if not len(jones_opts):
            raise UserInputError("No Jones terms are enabled")

        # With a single Jones term, create a gain machine factory based on its type.
        # With multiple Jones, create a ChainMachine factory

        if len(jones_opts) == 1:
            jones_opts = jones_opts[0]
            # create a gain machine factory
            JONES_TYPES = {'complex-2x2': complex_2x2_machine.Complex2x2Gains,
                           'phase-diag': phase_diag_machine.PhaseDiagGains,
                           'robust-2x2': complex_W_2x2_machine.ComplexW2x2Gains}
            jones_class = JONES_TYPES.get(jones_opts['type'])
            if jones_class is None:
                raise ValueError("unknown Jones type '{}'".format(jones_opts['type']))
        else:
            jones_class = jones_chain_machine.JonesChain

        # create gain machine factory
        # TODO: pass in proper antenna and correlation names, rather than number
        solver.gm_factory = jones_class.create_factory(grid=dict(ant=range(ms.nants), corr=ms.feeds),
                                                       apply_only=apply_only,
                                                       double_precision=double_precision,
                                                       global_options=GD, jones_options=jones_opts)

        # set up chunking

        print>>log, "defining chunks"
        ms.define_chunk(GD["data"]["time-chunk"], GD["data"]["freq-chunk"],
                        min_chunks_per_tile=max(GD["dist"]["ncpu"], GD["dist"]["min-chunks"]))

<<<<<<< HEAD
=======
        saving_data = True
        if GD["out"]["vis"] == "corrected":
            solver_type = 'solve-correct'
        elif GD["out"]["vis"] == "residual":
            solver_type = 'solve-residual'
        else:
            solver_type = 'solve'

        solver_opts = {"sol" : GD["sol"]}
        
        for term in xrange(1, GD["sol"]["n-terms"] + 1):
            solver_opts["j{}".format(term)] = GD["j{}".format(term)]
>>>>>>> 0fa30e17

        t0 = time()

        # Debugging mode: run serially if processes is not set, or if a single chunk is specified.
        # Normal mode: use futures to run in parallel. TODO: Figure out if we can used shared memory to
        # improve performance.
        ncpu = GD["dist"]["ncpu"]

        # this accumulates SolverStats objects from each chunk, for summarizing later
        stats_dict = {}

        single_chunk = GD["data"]["single-chunk"]

        # target function has the following signature/behaviour
        # inputs: itile:       number of tile (in ms.tile_list)
        #         key:         chunk key (as returned by tile.get_chunk_keys())
        #         solver_opts: dict of solver options
        # returns: stats object

        if debugging or ncpu <= 1 or single_chunk:
            for itile, tile in enumerate(Tile.tile_list):
                tile.load(load_model=load_model)
                for key in tile.get_chunk_keys():
                    if not single_chunk or key == single_chunk:
                        stats_dict[tile.get_chunk_indices(key)] = \
                            solver.run_solver(solver_type, itile, key, solver_opts)
                tile.save()
                for sd in tile.iterate_solution_chunks():
                    solver.gm_factory.save_solutions(sd)
                tile.release()
            solver.gm_factory.close()

        else:
            # all I/O will be done by the io_executor, so we need to release the locks
            ms.unlock()

            with cf.ProcessPoolExecutor(max_workers=ncpu-1) as executor, \
                 cf.ProcessPoolExecutor(max_workers=1) as io_executor:

                # this will be a dict of tile number: future loading that tile
                io_futures = {}
                # schedule I/O job to load tile 0
                io_futures[0] = io_executor.submit(_io_handler, load=0, save=None)
                for itile, tile in enumerate(Tile.tile_list):
                    # wait for I/O job on current tile to finish
                    print>>log(0),"waiting for I/O on tile {}".format(itile)
                    done, not_done = cf.wait([io_futures[itile]])
                    if not done or not io_futures[itile].result():
                        raise RuntimeError("I/O job on tile {} failed".format(itile))
                    del io_futures[itile]

                    # immediately schedule I/O job to save previous/load next tile
                    print>>log(0),"scheduling I/O on tile {}".format(itile+1)

                    load_next = itile+1 if itile < len(Tile.tile_list)-1 else None
                    save_prev = itile-1 if itile else None
                    io_futures[itile+1] = io_executor.submit(_io_handler, load=load_next,
                                                             save=save_prev, load_model=load_model)

                    # submit solver jobs
                    solver_futures = {}

                    print>>log(0),"submitting solver jobs for tile {}".format(itile)

                    for key in tile.get_chunk_keys():
                        if not single_chunk or key == single_chunk:
                            solver_futures[executor.submit(solver.run_solver, solver_type, itile, key, solver_opts)] = key
                            print>> log(3), "submitted solver job for chunk {}".format(key)

                    # wait for solvers to finish
                    for future in cf.as_completed(solver_futures):
                        key = solver_futures[future]
                        stats = future.result()
                        stats_dict[tile.get_chunk_indices(key)] = stats
                        print>>log(3),"handled result of chunk {}".format(key)

                    print>> log(0), "done with tile {}".format(itile)

                # ok, at this stage we've iterated over all the tiles, but there's an outstanding
                # I/O job saving the second-to-last tile (which was submitted with itile+1), and the last tile was
                # never saved, so submit a job for that (also to close the MS), and wait
                io_futures[-1] = io_executor.submit(_io_handler, load=None, save=-1, finalize=True)
                cf.wait(io_futures.values())

        print>>log, ModColor.Str("Time taken for {}: {} seconds".format(solver_mode_name, time() - t0), col="green")
        ms.lock()

        if not apply_only:
            # now summarize the stats
            print>> log, "computing summary statistics"
            st = SolverStats(stats_dict)
            filename = basename + ".stats.pickle"
            st.save(filename)
            print>> log, "saved summary statistics to %s" % filename

            # flag based on summary stats
            flag3 = flagging.flag_chisq(st, GD, basename, ms.nddid)

            if flag3 is not None:
                st.apply_flagcube(flag3)
                if GD["flags"]["save"] and flag3.any() and not GD["data"]["single-chunk"]:
                    print>>log,"regenerating output flags based on post-solution flagging"
                    flagcol = ms.flag3_to_col(flag3)
                    ms.save_flags(flagcol)

            # make plots
            if GD["out"]["plots"]:
                plots.make_summary_plots(st, GD, basename)

        ms.close()

        print>>log, ModColor.Str("completed successfully", col="green")

    except Exception, exc:
        import traceback
        print>>log, ModColor.Str("Exiting with exception: {}({})\n {}".format(type(exc).__name__, exc, traceback.format_exc()))
        if enable_pdb and not isinstance(exc, UserInputError):
            import pdb
            exc, value, tb = sys.exc_info()
            pdb.post_mortem(tb)  # more "modern"
        sys.exit(1)

def _io_handler(save=None, load=None, load_model=True, finalize=False):
    try:
        if save is not None:
            tile = Tile.tile_list[save]
            tile.save(unlock=finalize)
            for sd in tile.iterate_solution_chunks():
                solver.gm_factory.save_solutions(sd)
            if finalize:
                solver.gm_factory.close()
            tile.release()
        if load is not None:
            Tile.tile_list[load].load(load_model=load_model)
        return True
    except Exception, exc:
        print>> log, ModColor.Str("I/O handler for load {} save {} failed with exception: {}".format(load, save, exc))
        print>> log, traceback.format_exc()
        raise
<|MERGE_RESOLUTION|>--- conflicted
+++ resolved
@@ -231,22 +231,6 @@
         print>>log, "defining chunks"
         ms.define_chunk(GD["data"]["time-chunk"], GD["data"]["freq-chunk"],
                         min_chunks_per_tile=max(GD["dist"]["ncpu"], GD["dist"]["min-chunks"]))
-
-<<<<<<< HEAD
-=======
-        saving_data = True
-        if GD["out"]["vis"] == "corrected":
-            solver_type = 'solve-correct'
-        elif GD["out"]["vis"] == "residual":
-            solver_type = 'solve-residual'
-        else:
-            solver_type = 'solve'
-
-        solver_opts = {"sol" : GD["sol"]}
-        
-        for term in xrange(1, GD["sol"]["n-terms"] + 1):
-            solver_opts["j{}".format(term)] = GD["j{}".format(term)]
->>>>>>> 0fa30e17
 
         t0 = time()
 
