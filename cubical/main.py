# CubiCal: a radio interferometric calibration suite
# (c) 2017 Rhodes University & Jonathan S. Kenyon
# http://github.com/ratt-ru/CubiCal
# This code is distributed under the terms of GPLv2, see LICENSE.md for details
"""
Main code body. Handles options, invokes solvers and manages multiprocessing.
"""

## OMS: this workaround should not be necessary, now that https://github.com/ratt-ru/CubiCal/issues/75 is fixed
# import logging
# if 'vext' in logging.Logger.manager.loggerDict.keys():
#     for handler in logging.root.handlers:
#         logging.root.removeHandler(handler)
#     logging.getLogger('vext').setLevel(logging.WARNING)
##

import cPickle
import os, os.path
import traceback
import sys
import warnings
import numpy as np
import re
from time import time

# This is to keep matplotlib from falling over when no DISPLAY is set (which it otherwise does,
# even if one is only trying to save figures to .png.
import matplotlib

import multiprocessing
import concurrent.futures as cf

from cubical.tools import logger
# set the base name of the logger. This must happen before any other loggers are instantiated
# (Thus before anything else that uses the logger is imported!)
logger.init("cc")

import cubical
import cubical.data_handler as data_handler
from cubical.data_handler import DataHandler, Tile
from cubical.tools import parsets, dynoptparse, shm_utils, ModColor
from cubical.machines import machine_types
from cubical.machines import jones_chain_machine
from cubical.machines import ifr_gain_machine


log = logger.getLogger("main")

import cubical.solver as solver
import cubical.flagging as flagging

from cubical.statistics import SolverStats

GD = None

class UserInputError(Exception):
    pass

# set to true with --Debug-Pdb 1, causes pdb to be invoked on exception
enable_pdb = True

def debug():
    """ Calls the main() function in debugging mode. """

    main(debugging=True)

def main(debugging=False):
    """
    Main cubical driver function. Reads options, sets up MS and solvers, calls the solver, etc.

    Args:
        debugging (bool, optional):
            If True, run in debugging mode.

    Raises:
        UserInputError:
            If neither --model-lsm nor --model-column were specified.
        UserInputError:
            If no Jones terms are enabled.
        UserInputError:
            If --out-mode is invalid.
        ValueError:
            If unknown Jones type is specified.
        RuntimeError:
            If I/O job on a tile failed.
    """

    # this will be set below if a custom parset is specified on the command line
    custom_parset_file = None
    # "GD" is a global defaults dict, containing options set up from parset + command line
    global GD, enable_pdb

    try:
        if debugging:
            print>> log, "initializing from cubical.last"
            GD = cPickle.load(open("cubical.last"))
        else:
            default_parset = parsets.Parset("%s/DefaultParset.cfg" % os.path.dirname(__file__))

<<<<<<< HEAD
            def parse_command_line():
                import cubical
                parser = dynoptparse.DynamicOptionParser(usage='Usage: %prog [parset file] <options>',
=======
            # if first argument is a filename, treat it as a parset

            if len(sys.argv) > 1 and not sys.argv[1][0].startswith('-'):
                custom_parset_file = sys.argv[1]
                print>> log, "reading defaults from {}".format(custom_parset_file)
                try:
                    parset = parsets.Parset(custom_parset_file)
                except:
                    import traceback
                    traceback.print_exc()
                    raise UserInputError("'{}' must be a valid parset file. Use -h for help.".format(custom_parset_file))
                if not parset.success:
                    raise UserInputError("'{}' must be a valid parset file. Use -h for help.".format(custom_parset_file))
                # update default parameters with values from parset
                default_parset.update_values(parset)

            parser = dynoptparse.DynamicOptionParser(usage='Usage: %prog [parset file] <options>',
>>>>>>> 99b2e427
                    description="""Questions, bug reports, suggestions: https://github.com/ratt-ru/CubiCal""",
                    version='%prog version {}'.format(cubical.VERSION),
                    defaults=default_parset.value_dict,
                    attributes=default_parset.attr_dict)

            GD = parser.read_input()

            # if a single argument is given, it should have been the parset
            if len(parser.get_arguments()) != (1 if custom_parset_file else 0):
                raise UserInputError("Unexpected number of arguments. Use -h for help.")

            # now read the full input from command line
            parser.read_input()

            # "GD" is a global defaults dict, containing options set up from parset + command line
            cPickle.dump(GD, open("cubical.last", "w"))

            # get basename for all output files
            basename = GD["out"]["name"]
            if not basename:
                basename = "out"

            # create directory for output files, if it doesn't exist
            dirname = os.path.dirname(basename)
            if not os.path.exists(dirname) and not dirname == "":
                os.mkdir(dirname)

            # save parset with all settings. We refuse to clobber a parset with itself
            # (so e.g. "gocubical test.parset --Section-Option foo" does not overwrite test.parset)
            save_parset = basename + ".parset"
            if custom_parset_file and os.path.exists(custom_parset_file) and os.path.exists(save_parset) and \
                    os.path.samefile(save_parset, custom_parset_file):
                basename = "~" + basename
                save_parset = basename + ".parset"
                print>> log, ModColor.Str(
                    "Your --Output-Name would overwrite its own parset. Using %s instead." % basename)
            parser.write_to_parset(save_parset)

        enable_pdb = GD["debug"]["pdb"]
        # clean up shared memory from any previous runs
        shm_utils.cleanupStaleShm()

        # now setup logging
        logger.logToFile(basename + ".log", append=GD["log"]["append"])
        logger.enableMemoryLogging(GD["log"]["memory"])
        logger.setBoring(GD["log"]["boring"])
        logger.setGlobalVerbosity(GD["log"]["verbose"])
        logger.setGlobalLogVerbosity(GD["log"]["file-verbose"])

        if not debugging:
            print>>log, "started " + " ".join(sys.argv)

        single_chunk = GD["data"]["single-chunk"]

        # figure out CPU affinities
        ncpu = GD["dist"]["ncpu"] if not single_chunk else 0
        affinities = main_affinity = None

        if ncpu:
            affinity = GD["dist"]["affinity"]
            if not affinity:
                affinities = None
            elif type(affinity) is int:
                affinities = range(0, ncpu*affinity, affinity)
            else:
                affinities = affinity
                if type(affinities) is not list or not all([type(x) is int for x in affinities]):
                    raise UserInputError("invalid --dist-affinity setting '{}'".format(affinity))
                if len(affinities) != ncpu:
                    raise UserInputError("--dist-ncpu is {}, while --dist-affinity specifies {} numbers".format(
                                         ncpu, len(affinities)))
            main_affinity = GD["dist"]["main-affinity"]
            if main_affinity is not None:
                if main_affinity == "auto":
                    main_affinity = affinities[0]
                if type(main_affinity) is not int:
                    raise UserInputError("invalid --dist-main-affinity setting '{}'".format(main_affinity))

        # disable matplotlib's tk backend if we're not going to be showing plots
        if GD['out']['plots-show']:
            import pylab
            try:
                pylab.figure()
            except Exception, exc:
                import traceback
                print>>log, ModColor.Str("Error initializing matplotlib: {}({})\n {}".format(type(exc).__name__,
                                                                                       exc, traceback.format_exc()))
                raise UserInputError("matplotlib can't connect to X11. Suggest disabling --out-plots-show.")
        else:
            matplotlib.use("Agg")

        # print current options
        parser.print_config(dest=log)

        double_precision = GD["sol"]["precision"] == 64

        solver_type = GD['out']['mode']
        if solver_type not in solver.SOLVERS:
            raise UserInputError("invalid setting --out-mode {}".format(solver_type))
        solver_mode_name = solver.SOLVERS[solver_type].__name__.replace("_", " ")
        print>>log,ModColor.Str("mode: {}".format(solver_mode_name), col='green')
        # these flags are used below to tweak the behaviour of gain machines and model loaders
        apply_only = solver.SOLVERS[solver_type] in (solver.correct_only, solver.correct_residuals)
        load_model = solver.SOLVERS[solver_type] is not solver.correct_only   # no model needed in "correct only" mode

        if load_model and not GD["model"]["list"]:
            raise UserInputError("--model-list must be specified")

        ms = DataHandler(GD["data"]["ms"],
                              GD["data"]["column"], 
                              GD["model"]["list"].split(","),
                              output_column=GD["out"]["column"],
                              reinit_output_column=GD["out"]["reinit-column"],
                              taql=GD["sel"]["taql"],
                              fid=GD["sel"]["field"], 
                              ddid=GD["sel"]["ddid"],
                              channels=GD["sel"]["chan"],
                              flagopts=GD["flags"],
                              double_precision=double_precision,
                              weights=GD["weight"]["column"].split(","),
                              beam_pattern=GD["model"]["beam-pattern"], 
                              beam_l_axis=GD["model"]["beam-l-axis"], 
                              beam_m_axis=GD["model"]["beam-m-axis"],
                              active_subset=GD["sol"]["subset"],
                              min_baseline=GD["sol"]["min-bl"],
                              max_baseline=GD["sol"]["max-bl"],
                              use_ddes=GD["model"]["ddes"],
                              mb_opts=GD["montblanc"])

        data_handler.global_handler = ms

        # set up RIME

        solver_opts = GD["sol"]
        sol_jones = solver_opts["jones"]
        if type(sol_jones) is str:
            sol_jones = set(sol_jones.split(','))
        jones_opts = [GD[j.lower()] for j in sol_jones]
        # collect list of options from enabled Jones matrices
        if not len(jones_opts):
            raise UserInputError("No Jones terms are enabled")
        print>> log, ModColor.Str("Enabling {}-Jones".format(",".join(sol_jones)), col="green")

        # With a single Jones term, create a gain machine factory based on its type.
        # With multiple Jones, create a ChainMachine factory

        if len(jones_opts) == 1:
            jones_opts = jones_opts[0]
            # create a gain machine factory
            jones_class = machine_types.get_machine_class(jones_opts['type'])
            if jones_class is None:
                raise UserInputError("unknown Jones type '{}'".format(jones_opts['type']))
        else:
            jones_class = jones_chain_machine.JonesChain

        # set up subtraction options
        solver_opts["subtract-model"] = smod = GD["out"]["subtract-model"]
        if smod < 0 or smod >= len(ms.models):
            raise UserInputError("--out-subtract-model {} out of range for {} model(s)".format(smod, len(ms.models)))
        
        # parse subtraction directions as a slice or list
        subdirs = GD["out"]["subtract-dirs"]
        if type(subdirs) is int:
            subdirs = [subdirs]
        if subdirs:
            if type(subdirs) is str:
                try:
                    if ',' in subdirs:
                        subdirs = map(int, subdirs.split(","))
                    else:
                        subdirs = eval("np.s_[{}]".format(subdirs))
                except:
                    raise UserInputError("invalid --out-subtract-model option '{}'".format(subdirs))
            elif type(subdirs) is not list:
                raise UserInputError("invalid --out-subtract-dirs option '{}'".format(subdirs))
            # check ranges
            if type(subdirs) is list:
                out_of_range = [ d for d in subdirs if d < 0 or d >= len(ms.model_directions) ]
                if out_of_range:
                    raise UserInputError("--out-subtract-dirs {} out of range for {} model direction(s)".format(
                            ",".join(map(str, out_of_range)), len(ms.model_directions)))
            print>>log(0),"subtraction directions set to {}".format(subdirs)
        else:
            subdirs = slice(None)
        solver_opts["subtract-dirs"] = subdirs

        # create gain machine factory
        # TODO: pass in proper antenna and correlation names, rather than number
        grid = dict(ant=ms.antnames, corr=ms.feeds, time=ms.uniq_times, freq=ms.all_freqs)
        solver.gm_factory = jones_class.create_factory(grid=grid,
                                                       apply_only=apply_only,
                                                       double_precision=double_precision,
                                                       global_options=GD, jones_options=jones_opts)
                                                       
        # create IFR-based gain machine. Only compute gains if we're loading a model
        # (i.e. not in load-apply mode)
        solver.ifrgain_machine = ifr_gain_machine.IfrGainMachine(solver.gm_factory, GD["bbc"], compute=load_model)
        
        # set up chunking
        chunk_by = GD["data"]["chunk-by"]
        if type(chunk_by) is str:
            chunk_by = chunk_by.split(",")
        jump = float(GD["data"]["chunk-by-jump"])

        print>>log, "defining chunks (time {}, freq {}{})".format(GD["data"]["time-chunk"], GD["data"]["freq-chunk"],
            ", also when {} jumps > {}".format(", ".join(chunk_by), jump) if chunk_by else "")
        ms.define_chunk(GD["data"]["time-chunk"], GD["data"]["freq-chunk"],
                        chunk_by=chunk_by, chunk_by_jump=jump,
                        min_chunks_per_tile=max(GD["dist"]["ncpu"], GD["dist"]["min-chunks"]))


        t0 = time()

        # this accumulates SolverStats objects from each chunk, for summarizing later
        stats_dict = {}

        # target function has the following signature/behaviour
        # inputs: itile:       number of tile (in ms.tile_list)
        #         key:         chunk key (as returned by tile.get_chunk_keys())
        #         solver_opts: dict of solver options
        # returns: stats object

        if debugging or ncpu <= 1 or single_chunk:
            for itile, tile in enumerate(Tile.tile_list):
                tile.load(load_model=load_model)
                processed = False
                for key in tile.get_chunk_keys():
                    if not single_chunk or key == single_chunk:
                        processed = True
                        stats_dict[tile.get_chunk_indices(key)] = \
                            solver.run_solver(solver_type, itile, key, solver_opts)
                if processed:
                    tile.save()
                    for sd in tile.iterate_solution_chunks():
                        solver.gm_factory.save_solutions(sd)
                        solver.ifrgain_machine.accumulate(sd)
                else:
                    print>>log(0),"  single-chunk {} not in this tile, skipping it.".format(single_chunk)
                tile.release()
                # break out after single chunk is processed
                if processed and single_chunk:
                    print>>log(0),ModColor.Str("single-chunk {} was processed in this tile. Will now finish".format(single_chunk))
                    break
            solver.ifrgain_machine.save()
            solver.gm_factory.close()

        else:

            # Setup properties dict for _init_workers()
            # This is a hack, which relies on the multiprocessing module to retain its naming convention
            # for subprocesses. If this convention changes in the future, _init_worker() below will
            # not be able to find subprocess properties, and will give warnings.
            global _worker_process_properties
            _worker_process_properties["MainProcess"] = "", main_affinity

            # create entries for subprocesses
            for icpu in xrange(ncpu):
                name = "Process-{}".format(icpu+1)
                label = "io" if not icpu else "x%02d"%icpu

                _worker_process_properties[name] = label, (affinities[icpu] if affinities else None)

            if main_affinity is not None:
                print>>log(1),"setting main process ({}) CPU affinity to {}".format(os.getpid(), main_affinity)
                os.system("taskset -pc {} {} >/dev/null".format(main_affinity, os.getpid()))

            with cf.ProcessPoolExecutor(max_workers=ncpu-1) as executor, \
                 cf.ProcessPoolExecutor(max_workers=1) as io_executor:

                ms.flush()
                # this will be a dict of tile number: future loading that tile
                io_futures = {}
                # schedule I/O job to load tile 0
                io_futures[0] = io_executor.submit(_io_handler, load=0, save=None)
                # all I/O will be done by the io"single chunk_executor, so we need to close the MS in the main process
                # and reopen it afterwards
                ms.close()
                for itile, tile in enumerate(Tile.tile_list):
                    # wait for I/O job on current tile to finish
                    print>>log(0),"waiting for I/O on tile #{}".format(itile+1)
                    done, not_done = cf.wait([io_futures[itile]])
                    if not done or not io_futures[itile].result():
                        raise RuntimeError("I/O job on tile #{} failed".format(itile+1))
                    del io_futures[itile]


                    # immediately schedule I/O job to save previous/load next tile
                    load_next = itile+1 if itile < len(Tile.tile_list)-1 else None
                    save_prev = itile-1 if itile else None
                    io_futures[itile+1] = io_executor.submit(_io_handler, load=load_next,
                                                             save=save_prev, load_model=load_model)

                    # submit solver jobs
                    solver_futures = {}

                    print>>log(0),"submitting solver jobs for tile #{}".format(itile+1)

                    for key in tile.get_chunk_keys():
                        if not single_chunk or key == single_chunk:
                            solver_futures[executor.submit(solver.run_solver, solver_type,
                                                           itile, key, solver_opts)] = key
                            print>> log(3), "submitted solver job for chunk {}".format(key)

                    # wait for solvers to finish
                    for future in cf.as_completed(solver_futures):
                        key = solver_futures[future]
                        stats = future.result()
                        stats_dict[tile.get_chunk_indices(key)] = stats
                        print>>log(3),"handled result of chunk {}".format(key)

                    print>> log(0), "done with tile #{}".format(itile+1)

                # ok, at this stage we've iterated over all the tiles, but there's an outstanding
                # I/O job saving the second-to-last tile (which was submitted with itile+1), and the last tile was
                # never saved, so submit a job for that (also to close the MS), and wait
                io_futures[-1] = io_executor.submit(_io_handler, load=None, save=-1, finalize=True)
                cf.wait(io_futures.values())

                # and reopen the MS again
                ms.reopen()

        print>>log, ModColor.Str("Time taken for {}: {} seconds".format(solver_mode_name, time() - t0), col="green")

        if not apply_only:
            # now summarize the stats
            print>> log, "computing summary statistics"
            st = SolverStats(stats_dict)
            filename = basename + ".stats.pickle"
            st.save(filename)
            print>> log, "saved summary statistics to %s" % filename

            if GD["flags"]["post-sol"]:
                # flag based on summary stats
                flag3 = flagging.flag_chisq(st, GD, basename, ms.nddid_actual)

                if flag3 is not None:
                    st.apply_flagcube(flag3)
                    if GD["flags"]["save"] and flag3.any() and not GD["data"]["single-chunk"]:
                        print>>log,"regenerating output flags based on post-solution flagging"
                        flagcol = ms.flag3_to_col(flag3)
                        ms.save_flags(flagcol)

            # make plots
            if GD["out"]["plots"]:
                import cubical.plots as plots
                plots.make_summary_plots(st, ms, GD, basename)

        # make BBC plots
        if solver.ifrgain_machine and solver.ifrgain_machine.is_computing():
            import cubical.plots.ifrgains
            with warnings.catch_warnings():
                warnings.simplefilter("error", np.ComplexWarning)
                cubical.plots.ifrgains.make_ifrgain_plots(solver.ifrgain_machine.reload(), ms, GD, basename)

        ms.close()

        print>>log, ModColor.Str("completed successfully", col="green")

    except Exception, exc:
        import traceback
        if type(exc) is UserInputError:
<<<<<<< HEAD
            print>> log, ModColor.Str(exc)
        else:
            print>>log, ModColor.Str("Exiting with exception: {}({})\n {}".format(type(exc).__name__,
                                                                    exc, traceback.format_exc()))
            if enable_pdb and not type(exc) is UserInputError:
                from cubical.tools import pdb
                exc, value, tb = sys.exc_info()
                pdb.post_mortem(tb)
=======
            print>>log(0,"red"), exc
        else:
            print>>log(0,"red"), "Exiting with exception: {}({})\n {}".format(type(exc).__name__,
                                                                        exc, traceback.format_exc())
        if enable_pdb and not type(exc) is UserInputError:
            import pdb
            exc, value, tb = sys.exc_info()
            pdb.post_mortem(tb)  # more "modern"
>>>>>>> 99b2e427
        sys.exit(2 if type(exc) is UserInputError else 1)


_worker_initialized = None
_worker_process_properties = {}

def _init_worker():
    """Called inside every worker process to initialize its properties"""
    global _worker_initialized
    if not _worker_initialized:
        _worker_initialized = True
        name = multiprocessing.current_process().name
        if name not in _worker_process_properties:
            print>> log("red"), "WARNING: unrecognized worker process name '{}'. " \
                                "Please inform the developers.".format(name)
            return
        label, affinity = _worker_process_properties[name]
        logger.set_subprocess_label(label)
        if affinity is not None:
            print>>log(1),"setting worker process ({}) CPU affinity to {}".format(os.getpid(), affinity)
            os.system("taskset -pc {} {} >/dev/null".format(affinity, os.getpid()))


def _io_handler(save=None, load=None, load_model=True, finalize=False):
    """
    Handles disk reads and writes for the multiprocessing case.

    Args:
        save (None or int, optional):
            If specified, corresponds to index of Tile to save.
        load (None or int, optional):
            If specified, corresponds to index of Tile to load.
        load_model (bool, optional):
            If specified, loads model column from measurement set.
        finalize (bool, optional):
            If True, save will call the unlock method on the handler.

    Returns:
        bool:
            True if load/save was successful.
    """
    _init_worker()
    try:
        if save is not None:
            tile = Tile.tile_list[save]
            itile = range(len(Tile.tile_list))[save]
            print>>log(0, "blue"),"saving tile #{}".format(itile+1)
            tile.save(unlock=finalize)
            for sd in tile.iterate_solution_chunks():
                solver.gm_factory.save_solutions(sd)
                solver.ifrgain_machine.accumulate(sd)
            if finalize:
                solver.ifrgain_machine.save()
                solver.gm_factory.close()
            tile.release()
        if load is not None:
            print>>log(0, "blue"),"loading tile #{}/{}".format(load+1, len(Tile.tile_list))
            Tile.tile_list[load].load(load_model=load_model)
        return True
    except Exception, exc:
        print>> log, ModColor.Str("I/O handler for load {} save {} failed with exception: {}".format(load, save, exc))
        print>> log, traceback.format_exc()
        raise
<|MERGE_RESOLUTION|>--- conflicted
+++ resolved
@@ -97,11 +97,6 @@
         else:
             default_parset = parsets.Parset("%s/DefaultParset.cfg" % os.path.dirname(__file__))
 
-<<<<<<< HEAD
-            def parse_command_line():
-                import cubical
-                parser = dynoptparse.DynamicOptionParser(usage='Usage: %prog [parset file] <options>',
-=======
             # if first argument is a filename, treat it as a parset
 
             if len(sys.argv) > 1 and not sys.argv[1][0].startswith('-'):
@@ -118,21 +113,20 @@
                 # update default parameters with values from parset
                 default_parset.update_values(parset)
 
+            import cubical
             parser = dynoptparse.DynamicOptionParser(usage='Usage: %prog [parset file] <options>',
->>>>>>> 99b2e427
                     description="""Questions, bug reports, suggestions: https://github.com/ratt-ru/CubiCal""",
                     version='%prog version {}'.format(cubical.VERSION),
                     defaults=default_parset.value_dict,
                     attributes=default_parset.attr_dict)
 
+            # now read the full input from command line
+            # "GD" is a global defaults dict, containing options set up from parset + command line
             GD = parser.read_input()
 
             # if a single argument is given, it should have been the parset
             if len(parser.get_arguments()) != (1 if custom_parset_file else 0):
                 raise UserInputError("Unexpected number of arguments. Use -h for help.")
-
-            # now read the full input from command line
-            parser.read_input()
 
             # "GD" is a global defaults dict, containing options set up from parset + command line
             cPickle.dump(GD, open("cubical.last", "w"))
@@ -379,12 +373,19 @@
             for icpu in xrange(ncpu):
                 name = "Process-{}".format(icpu+1)
                 label = "io" if not icpu else "x%02d"%icpu
-
-                _worker_process_properties[name] = label, (affinities[icpu] if affinities else None)
+                # if Montblanc is in use, do not touch affinity of I/O thread: tensorflow doesn't like it
+                if affinities and (icpu or not ms.use_montblanc):
+                    aff = affinities[icpu]
+                else:
+                    aff = None
+                _worker_process_properties[name] = label, aff
 
             if main_affinity is not None:
-                print>>log(1),"setting main process ({}) CPU affinity to {}".format(os.getpid(), main_affinity)
-                os.system("taskset -pc {} {} >/dev/null".format(main_affinity, os.getpid()))
+                if ms.use_montblanc:
+                    print>>log(1),"Montblanc in use: ignoring affinity setting of main and I/O process"
+                else:
+                    print>>log(1),"setting main process ({}) CPU affinity to {}".format(os.getpid(), main_affinity)
+                    os.system("taskset -pc {} {} >/dev/null".format(main_affinity, os.getpid()))
 
             with cf.ProcessPoolExecutor(max_workers=ncpu-1) as executor, \
                  cf.ProcessPoolExecutor(max_workers=1) as io_executor:
@@ -481,7 +482,6 @@
     except Exception, exc:
         import traceback
         if type(exc) is UserInputError:
-<<<<<<< HEAD
             print>> log, ModColor.Str(exc)
         else:
             print>>log, ModColor.Str("Exiting with exception: {}({})\n {}".format(type(exc).__name__,
@@ -490,16 +490,6 @@
                 from cubical.tools import pdb
                 exc, value, tb = sys.exc_info()
                 pdb.post_mortem(tb)
-=======
-            print>>log(0,"red"), exc
-        else:
-            print>>log(0,"red"), "Exiting with exception: {}({})\n {}".format(type(exc).__name__,
-                                                                        exc, traceback.format_exc())
-        if enable_pdb and not type(exc) is UserInputError:
-            import pdb
-            exc, value, tb = sys.exc_info()
-            pdb.post_mortem(tb)  # more "modern"
->>>>>>> 99b2e427
         sys.exit(2 if type(exc) is UserInputError else 1)
 
 
