from cubical.machines.interval_gain_machine import PerIntervalGains
import numpy as np
import cubical.kernels.cyfull_complex as cyfull

class Complex2x2Gains(PerIntervalGains):
    """
    This class implements the full complex 2x2 gain machine
    """
    def __init__(self, label, data_arr, ndir, nmod, chunk_ts, chunk_fs, options):

        PerIntervalGains.__init__(self, label, data_arr, ndir, nmod, chunk_ts, chunk_fs, options)
        
        self.gains     = np.empty(self.gain_shape, dtype=self.dtype)
        self.gains[:]  = np.eye(self.n_cor)
        self.old_gains = self.gains.copy()

<<<<<<< HEAD
    def restrict_solution(self):
        PerIntervalGains.restrict_solution(self)
        # in the 2x2 case, if a reference antenna is specified, rotate the phases of the diagonal elements to
        # zero.
        if self.ref_ant is not None:
            phase = np.angle(self.gains[...,self.ref_ant,(0,1),(0,1)])
            self.gains *= np.exp(-1j*phase)[:,:,:,np.newaxis,:,np.newaxis]

=======
>>>>>>> 4fb7cba3
    def compute_js(self, obser_arr, model_arr):
        """
        This function computes the (J^H)R term of the GN/LM method for the
        full-polarisation, phase-only case.

        Args:
            obser_arr (np.array): Array containing the observed visibilities.
            model_arr (np.array): Array containing the model visibilities.
            gains (np.array): Array containing the current gain estimates.

        Returns:
            jhr (np.array): Array containing the result of computing (J^H)R.
            jhjinv (np.array): Array containing the result of computing (J^H.J)^-1
            flag_count:     Number of flagged (ill-conditioned) elements
        """

        n_dir, n_tim, n_fre, n_ant, n_cor, n_cor = self.gains.shape

        jh = np.zeros_like(model_arr)

        cyfull.cycompute_jh(model_arr, self.gains, jh, self.t_int, self.f_int)

        jhr_shape = [n_dir, n_tim, n_fre, n_ant, n_cor, n_cor]

        jhr = np.zeros(jhr_shape, dtype=obser_arr.dtype)

        # TODO: This breaks with the new compute residual code for n_dir > 1. Will need a fix.
        if n_dir > 1:
            resid_arr = np.empty_like(obser_arr)
            r = self.compute_residual(obser_arr, model_arr, resid_arr)
        else:
            r = obser_arr

        cyfull.cycompute_jhr(jh, r, jhr, self.t_int, self.f_int)

        jhj = np.zeros(jhr_shape, dtype=obser_arr.dtype)

        cyfull.cycompute_jhj(jh, jhj, self.t_int, self.f_int)

        jhjinv = np.empty(jhr_shape, dtype=obser_arr.dtype)

        flag_count = cyfull.cycompute_jhjinv(jhj, jhjinv, self.gflags, self.eps, self.flagbit)

        return jhr, jhjinv, flag_count

    def compute_update(self, model_arr, obser_arr):
        """
        This function computes the update step of the GN/LM method. This is
        equivalent to the complete (((J^H)J)^-1)(J^H)R.

        Args:
            obser_arr (np.array): Array containing the observed visibilities.
            model_arr (np.array): Array containing the model visibilities.
            gains (np.array): Array containing the current gain estimates.
            jhjinv (np.array): Array containing (J^H)J)^-1. (Invariant)

        Returns:
            update (np.array): Array containing the result of computing
                (((J^H)J)^-1)(J^H)R
        """

        jhr, jhjinv, flag_count = self.compute_js(obser_arr, model_arr)

        update = np.empty_like(jhr)

        cyfull.cycompute_update(jhr, jhjinv, update)

        if model_arr.shape[0]>1:
            update = self.gains + update

        if self.iters % 2 == 0 or self.n_dir>1:
            self.gains = 0.5*(self.gains + update)
        else:
            self.gains = update

        self.restrict_solution()

        return flag_count


    def compute_residual(self, obser_arr, model_arr, resid_arr):
        """
        This function computes the residual. This is the difference between the
        observed data, and the model data with the gains applied to it.

        Args:
            resid_arr (np.array): Array which will receive residuals.
                              Shape is n_dir, n_tim, n_fre, n_ant, a_ant, n_cor, n_cor
            obser_arr (np.array): Array containing the observed visibilities.
                              Same shape
            model_arr (np.array): Array containing the model visibilities.
                              Same shape
            gains (np.array): Array containing the current gain estimates.
                              Shape of n_dir, n_timint, n_freint, n_ant, n_cor, n_cor
                              Where n_timint = ceil(n_tim/t_int), n_fre = ceil(n_fre/t_int)

        Returns:
            residual (np.array): Array containing the result of computing D-GMG^H.
        """

        gains_h = self.gains.transpose(0,1,2,3,5,4).conj()

        resid_arr[:] = obser_arr

        cyfull.cycompute_residual(model_arr, self.gains, gains_h, resid_arr, self.t_int, self.f_int)

        return resid_arr


    def apply_inv_gains(self, obser_arr, corr_vis=None):
        """
        Applies the inverse of the gain estimates to the observed data matrix.

        Args:
            obser_arr (np.array): Array of the observed visibilities.
            gains (np.array): Array of the gain estimates.

        Returns:
            inv_gdgh (np.array): Array containing (G^-1)D(G^-H).
        """

        g_inv = np.empty_like(self.gains)

        flag_count = cyfull.cycompute_jhjinv(self.gains, g_inv, self.gflags, self.eps, self.flagbit) # Function can invert G.

        gh_inv = g_inv.transpose(0,1,2,3,5,4).conj()

        if corr_vis is None:
            corr_vis = np.empty_like(obser_arr)

        cyfull.cycompute_corrected(obser_arr, g_inv, gh_inv, corr_vis, self.t_int, self.f_int)

        return corr_vis, flag_count
         
    def apply_gains(self, model_arr):
        """
        This method should be able to apply the gains to an array at full time-frequency
        resolution. Should return the input array at full resolution after the application of the 
        gains.
        """

        gh = self.gains.transpose(0,1,2,3,5,4).conj()

        cyfull.cyapply_gains(model_arr, self.gains, gh, self.t_int, self.f_int)

        return model_arr

    def restrict_solution(self):
        
        PerIntervalGains.restrict_solution(self)

        if self.ref_ant is not None:
            phase = np.angle(self.gains[...,self.ref_ant,(0,1),(0,1)])
            self.gains *= np.exp(-1j*phase)[:,:,:,np.newaxis,:,np.newaxis]<|MERGE_RESOLUTION|>--- conflicted
+++ resolved
@@ -14,7 +14,6 @@
         self.gains[:]  = np.eye(self.n_cor)
         self.old_gains = self.gains.copy()
 
-<<<<<<< HEAD
     def restrict_solution(self):
         PerIntervalGains.restrict_solution(self)
         # in the 2x2 case, if a reference antenna is specified, rotate the phases of the diagonal elements to
@@ -23,8 +22,6 @@
             phase = np.angle(self.gains[...,self.ref_ant,(0,1),(0,1)])
             self.gains *= np.exp(-1j*phase)[:,:,:,np.newaxis,:,np.newaxis]
 
-=======
->>>>>>> 4fb7cba3
     def compute_js(self, obser_arr, model_arr):
         """
         This function computes the (J^H)R term of the GN/LM method for the
