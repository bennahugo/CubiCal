--- conflicted
+++ resolved
@@ -287,32 +287,22 @@
 
     def apply_gains(self, vis):
         """
-<<<<<<< HEAD
-        Applies gains to model array. 
+        Applies the gains to an array at full time-frequency resolution. 
+
+        Args:
+            model_arr (np.ndarray):
+                Shape (n_dir, n_mod, n_tim, n_fre, n_ant, n_ant, n_cor, n_cor) array containing 
+                model visibilities.
+
+        Returns:
+            np.ndarray:
+                Array containing the result of GMG\ :sup:`H`.
         """
         # simply go through the chain in reverse, applying each Jones term in turn
         for term in self.jones_terms[::-1]:
             term.apply_gains(vis)
         return vis
 
-=======
-        Applies the gains to an array at full time-frequency resolution. 
-
-        Args:
-            model_arr (np.ndarray):
-                Shape (n_dir, n_mod, n_tim, n_fre, n_ant, n_ant, n_cor, n_cor) array containing 
-                model visibilities.
-
-        Returns:
-            np.ndarray:
-                Array containing the result of GMG\ :sup:`H`.
-        """
-
-        # TODO: Implement this function.
-
-        return
-           
->>>>>>> fb92f51c
     def update_stats(self, flags, eqs_per_tf_slot):
         """
         This method computes various stats and totals based on the current state of the flags.
