# CubiCal: a radio interferometric calibration suite
# (c) 2017 Rhodes University & Jonathan S. Kenyon
# http://github.com/ratt-ru/CubiCal
# This code is distributed under the terms of GPLv2, see LICENSE.md for details
from cubical.machines.interval_gain_machine import PerIntervalGains
import numpy as np
import cubical.kernels.cyfull_W_complex as cyfull
from scipy import special
<<<<<<< HEAD
from scipy.optimize import fsolve
=======
from cubical.flagging import FL
>>>>>>> 81d104e2


class ComplexW2x2Gains(PerIntervalGains):
    """
    This class implements the weighted full complex 2x2 gain machine based on the Complex T-distribution
    """
    
    def __init__(self, label, model_arr, ndir, nmod,
                 chunk_ts, chunk_fs, chunk_label, options):
        
        PerIntervalGains.__init__(self, label, model_arr, ndir, nmod, chunk_ts, chunk_fs,
                                  chunk_label, options)
        
        self.gains     = np.empty(self.gain_shape, dtype=self.dtype)
        
        self.gains[:]  = np.eye(self.n_cor)
        
        self.old_gains = self.gains.copy()
        
        self.weights_shape = [self.n_mod, self.n_tim, self.n_fre, self.n_ant, self.n_ant, 1]
        
        self.weights = np.ones(self.weights_shape, dtype=self.dtype)
        self.weights[:,:,:,(range(self.n_ant),range(self.n_ant)),0] = 0 #setting the initial weights for the autocorrelations 0
        
        self.v = 2.
        self.weight_dict = {}
        self.weight_dict["weights"] = {}
        self.weight_dict["vvals"] = {}
        self.save_weights = options["save_weights"] if "save_weights" in options.keys() else False
        
        self.label = label

        self.cov_type = options["cov_type"] if "cov_type" in options.keys() else 1 #adding an option to compute residuals covariance or just assume 1 as in Robust-t paper

        self.npol = options["npol"] if "npol" in options.keys() else 4 #testing if the number of polarizations really have huge effects
        
    def compute_js(self, obser_arr, model_arr):
        """
        This function computes the (J^H)WR term of the weighted GN/LM method for the
        full-polarisation, phase-only case.

        Args:
            obser_arr (np.array): Array containing the observed visibilities.
            model_arr (np.array): Array containing the model visibilities.
            gains (np.array): Array containing the current gain estimates.

        Returns:
            Returns:
            jhwr (np.array): Array containing the result of computing (J^H)WR.
            jhwjinv (np.array): Array containing the result of computing (J^HW.J)^-1
            flag_count:     Number of flagged (ill-conditioned) elements
        """
        w = self.weights
        
        n_dir, n_tim, n_fre, n_ant, n_cor, n_cor = self.gains.shape

        jh = np.zeros_like(model_arr)

        cyfull.cycompute_jh(model_arr, self.gains, jh, self.t_int, self.f_int)

        jhwr_shape = [n_dir, n_tim, n_fre, n_ant, n_cor, n_cor]

        jhwr = np.zeros(jhwr_shape, dtype=obser_arr.dtype)

        # TODO: This breaks with the new compute residual code for n_dir > 1. Will need a fix.
        
        if n_dir > 1:
            res_arr = np.empty_like(obser_arr)
            r = self.compute_residual(obser_arr, model_arr, res_arr)
        else:
            r = obser_arr

        cyfull.cycompute_jhwr(jh, r, w, jhwr, self.t_int, self.f_int)

        jhwj = np.zeros(jhwr_shape, dtype=obser_arr.dtype)

        cyfull.cycompute_jhwj(jh, w, jhwj, self.t_int, self.f_int)

        jhwjinv = np.empty(jhwr_shape, dtype=obser_arr.dtype)

        flag_count = cyfull.cycompute_jhwjinv(jhwj, jhwjinv, self.gflags, self.eps, FL.ILLCOND)

        return jhwr, jhwjinv, flag_count

    def compute_update(self, model_arr, obser_arr):
        """
        This function computes the update step of the weighted GN/LM method. This is
        equivalent to the complete (((J^H)WJ)^-1)(J^H)WR.

        Args:
            obser_arr (np.array): Array containing the observed visibilities.
            model_arr (np.array): Array containing the model visibilities.
            gains (np.array): Array containing the current gain estimates.
            jhwjinv (np.array): Array containing (J^H)WJ)^-1. (Invariant)

        Returns:
            update (np.array): Array containing the result of computing
                (((J^H)WJ)^-1)(J^H)WR
        """

        flag_count = PerIntervalGains.compute_update(model_arr, obser_arr)
        
        #Computing the weights
        resid_arr = np.empty_like(obser_arr)
        
        residuals = self.compute_residual(obser_arr, model_arr, resid_arr)

        covinv = self.compute_covinv(residuals)
        
        self.weights, self.v = self.update_weights(residuals, covinv, self.weights, self.v)

        if self.save_weights:
            self.weight_dict["weights"][self.iters] = self.weights
            
            self.weight_dict["vvals"][self.iters] = self.v
            
            np.savez("./"+ self.label + "_weights_dict.npz", **self.weight_dict)
        

        return flag_count


    def compute_residual(self, obser_arr, model_arr, resid_arr):
        
        """
        This function computes the residual. This is the difference between the
        observed data, and the model data with the gains applied to it.

        Args:
            resid_arr (np.array): Array which will receive residuals.
                              Shape is n_dir, n_tim, n_fre, n_ant, a_ant, n_cor, n_cor
            obser_arr (np.array): Array containing the observed visibilities.
                              Same shape
            model_arr (np.array): Array containing the model visibilities.
                              Same shape
            gains (np.array): Array containing the current gain estimates.
                              Shape of n_dir, n_timint, n_freint, n_ant, n_cor, n_cor
                              Where n_timint = ceil(n_tim/t_int), n_fre = ceil(n_fre/t_int)

        Returns:
            residual (np.array): Array containing the result of computing D-GMG^H.
        """

        gains_h = self.gains.transpose(0,1,2,3,5,4).conj()

        resid_arr[:] = obser_arr

        cyfull.cycompute_residual(model_arr, self.gains, gains_h, resid_arr, self.t_int, self.f_int)

        return resid_arr

    def compute_covinv(self, residuals):
        
        """
        This functions computes the 4x4 covariance matrix of the residuals visibilities, 
        and it approximtes it inverse. I self.cov_type is set to 1, the covariance maxtrix is 
        assumed to be the Identity matrix as in the Robust-t paper.

        Args:
            residuals (np.array) : Array containing the residuals.
                Shape is n_dir, n_tim, n_fre, n_ant, a_ant, n_cor, n_cor

        Returns:
            covinv (np.array) : Shape is ncor*n_cor x ncor*n_cor (4x4)
            Array containing the inverse covariance matrix

        """

        if self.cov_type == 1:
            
            covinv = np.eye(4, dtype=self.dtype)
        
        else:
            N = self.n_tim*self.n_fre*self.n_ant*self.n_ant

            res_reshaped = np.reshape(residuals[:,:,:,:,:,(0,1),(0,1)],(2, N))

            w = np.reshape(self.weights, (N))

            std = np.cov(res_reshaped, aweights=w) #[0,0] #just return the first element as diag
            stdinv = np.linalg.pinv(std)

            print "std and inverse", std , " ", stdinv
            
            covinv = np.eye(4, dtype=self.dtype) #1/std)*
            covinv[0,0] = stdinv[0,0]
            covinv[0,3] = stdinv[0,1]
            covinv[3,0] = stdinv[1,0] 
            covinv[3,3] = stdinv[1,1]

        if self.npol == 2:
            
            covinv[(1,2),(1,2)] = 0

        return covinv


    def update_weights(self, r, covinv, w, v):
        
        """
            This computes the weights, given the latest residual visibilities and the v parameter.
            w[i] = (v+2*npol)/(v + 2*r[i].T.cov.r[i]. Next v is update using the newly compute weights.
        
            Args:
                r (np.array): Array of the residual visibilities.
                covinc (np.array) : Array containing the inverse of 
               covariance of residual visibilities
                w (np.array): Array containing the weights
                v (float) : v -- number of degrees of freedom

            Returns:
                w (np.array) : new weights
                v (float) : new value for v
        """

        def  _brute_solve_v(f, low, high):
            """Finds a root for the function f constraint between low and high
            Args:
                f (callable) : function
                low (float): lower bound, 2.
                high (float): upper bound, 30.

            Returns:
                root (float) : The root of f or minimum point    
            """

            root = fsolve(f, 2.)[0]
            if root < low:
                root = low
            elif root > high:
                root= high
            else:
                root = root

            print "v from fsolve", root
            
            return root

        cyfull.cycompute_weights(r,covinv,w,v,self.npol)
        w[:,:,:,(range(self.n_ant),range(self.n_ant)),0] = 0  #setting the weights for the autocorrelations 0

        #---------normalising the weights to mean 1 --------------------------#
        w_real = np.real(w.flatten())
        w_nzero = w_real[np.where(w_real!=0)[0]]  #removing the autocorrelatios zero weights
        norm = np.average(w_nzero)
        w = w/norm           

        #-----------computing the v parameter---------------------#
        wn = w_nzero/norm
        m = len(wn)

        print (wn[np.where(wn<0)[0]])

        vfunc = lambda a: special.digamma(0.5*(a+2*self.npol)) - np.log(0.5*(a+2*self.npol)) - special.digamma(0.5*a) + np.log(0.5*a) + (1./m)*np.sum(np.log(wn) - wn) + 1

        v = _brute_solve_v(vfunc, 2, 30)
    
        return w, v 

    def apply_inv_gains(self, obser_arr, corr_vis=None):
        """
        Applies the inverse of the gain estimates to the observed data matrix.

        Args:
            obser_arr (np.array): Array of the observed visibilities.
            gains (np.array): Array of the gain estimates.

        Returns:
            inv_gdgh (np.array): Array containing (G^-1)D(G^-H).
        """

        g_inv = np.empty_like(self.gains)

        flag_count = cyfull.cycompute_jhwjinv(self.gains, g_inv, self.gflags, self.eps, FL.ILLCOND) # Function can invert G.

        gh_inv = g_inv.transpose(0,1,2,3,5,4).conj()

        if corr_vis is None:
            corr_vis = np.empty_like(obser_arr)

        cyfull.cycompute_corrected(obser_arr, g_inv, gh_inv, corr_vis, self.t_int, self.f_int)

        return corr_vis, flag_count

    def apply_gains(self, model_arr):
        """
        This method should be able to apply the gains to an array at full time-frequency
        resolution. Should return the input array at full resolution after the application of the 
        gains.
        """

        gh = self.gains.transpose(0,1,2,3,5,4).conj()

        cyfull.cyapply_gains(model_arr, self.gains, gh, self.t_int, self.f_int)

        return model_arr

    def restrict_solution(self):
        
        PerIntervalGains.restrict_solution(self)

        if self.ref_ant is not None:
            phase = np.angle(self.gains[...,self.ref_ant,(0,1),(0,1)])
            self.gains *= np.exp(-1j*phase)[:,:,:,np.newaxis,:,np.newaxis]<|MERGE_RESOLUTION|>--- conflicted
+++ resolved
@@ -6,12 +6,8 @@
 import numpy as np
 import cubical.kernels.cyfull_W_complex as cyfull
 from scipy import special
-<<<<<<< HEAD
 from scipy.optimize import fsolve
-=======
 from cubical.flagging import FL
->>>>>>> 81d104e2
-
 
 class ComplexW2x2Gains(PerIntervalGains):
     """
@@ -111,7 +107,22 @@
                 (((J^H)WJ)^-1)(J^H)WR
         """
 
-        flag_count = PerIntervalGains.compute_update(model_arr, obser_arr)
+        
+        jhwr, jhwjinv, flag_count = self.compute_js(obser_arr, model_arr)
+
+        update = np.empty_like(jhwr)
+
+        cyfull.cycompute_update(jhwr, jhwjinv, update)
+
+        if model_arr.shape[0]>1 or self.n_dir>1:
+            update = self.gains + update
+
+        if self.iters % 2 == 0 or self.n_dir>1 :
+            self.gains = 0.5*(self.gains + update)
+        else:
+            self.gains = update
+
+        self.restrict_solution()
         
         #Computing the weights
         resid_arr = np.empty_like(obser_arr)
