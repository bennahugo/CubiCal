--- conflicted
+++ resolved
@@ -32,12 +32,9 @@
     GNULL    = dtype(1<<8)    # gain solution gone to zero.
     LOWSNR   = dtype(1<<9)    # prior SNR too low for gain solution
     GVAR     = dtype(1<<10)   # posterior variance too low for gain solution
-<<<<<<< HEAD
-    MAD      = dtype(1<<11)   # residual exceeds MAD-based threshold
-=======
     NULLDATA = dtype(1<<11)   # null data
     NULLWGHT = dtype(1<<12)   # null weight
->>>>>>> 7b04276f
+    MAD      = dtype(1<<13)  # residual exceeds MAD-based threshold
     SKIPSOL  = dtype(1<<15)   # omit this data point from the solver
 
     @staticmethod
