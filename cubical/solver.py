--- conflicted
+++ resolved
@@ -399,10 +399,31 @@
     return (resid_arr if compute_residuals else None), stats
 
 
-class VisDataManager(object):
-    """A VisDataManager holds internal data, model, flag and weight arrays, and computes
-    various derived arrays (weighted versions, corrupt models, etc.) as necessary."""
+class _VisDataManager(object):
+    """A _VisDataManager object holds data, model, flag and weight arrays associated with a single
+    chunk of visibility data. It also holds a GainMachine. It provides methods and properties for 
+    computing/caching various derived arrays (weighted versions of data and model, corrupt models, etc.) 
+    on demand.
+    
+    _VisDataManagers are used to unify the interface to the various solving methods defined below. 
+    """
     def __init__(self, obser_arr, model_arr, flags_arr, weight_arr, freq_slice):
+        """
+        Initialises a VisDataManager.
+
+        Args:
+            obser_arr (np.ndarray): 
+                Shape (n_tim, n_fre, n_ant, n_ant, n_cor, n_cor) complex array containing observed visibilities. 
+            model_arr (np.ndarray): 
+                Shape (n_dir, n_mod, n_tim, n_fre, n_ant, n_ant, n_cor, n_cor) complex array containing model 
+                visibilities. 
+            flags_arr (np.ndarray): 
+                Shape (n_tim, n_fre, n_ant, n_ant) integer array containing flags.
+            weight_arr (np.ndarray): 
+                Shape (n_mod, n_tim, n_fre, n_ant, n_ant, n_cor, n_cor) float array containing weights.
+            freq_slice (slice): 
+                Slice into the full data frequency axis corresponding to this chunk. 
+        """
         self.gm = None
         self.obser_arr, self.model_arr, self.flags_arr, self.weight_arr = \
             obser_arr, model_arr, flags_arr, weight_arr
@@ -412,6 +433,12 @@
 
     @property
     def weighted_obser(self):
+        """
+        This property gives the observed visibilities times the weights
+        
+        Returns:
+            Weighted observed visibilities (np.ndarray) of shape (n_mod, n_tim, n_fre, n_ant, n_ant, n_cor, n_cor)
+        """
         if self._wobs_arr is None:
             if self.weight_arr is not None:
                 self._wobs_arr = self.obser_arr[np.newaxis,...] * self.weight_arr[..., np.newaxis, np.newaxis]
@@ -422,6 +449,12 @@
 
     @property
     def weighted_model(self):
+        """
+        This property gives the model visibilities times the weights
+
+        Returns:
+            Weighted model visibilities (np.ndarray) of shape (n_dir, n_mod, n_tim, n_fre, n_ant, n_ant, n_cor, n_cor)
+        """
         if self._wmod_arr is None:
             if self.weight_arr is not None:
                 self._wmod_arr = self.model_arr * self.weight_arr[np.newaxis, ..., np.newaxis, np.newaxis]
@@ -432,6 +465,12 @@
 
     @property
     def corrupt_weighted_model(self):
+        """
+        This property gives the model visibilities, corrupted by the gains, times the weights
+
+        Returns:
+            Weighted corrupted model visibilities (np.ndarray) of shape (n_dir, n_mod, n_tim, n_fre, n_ant, n_ant, n_cor, n_cor)
+        """
         cmod = self.corrupt_model()
         if self.weight_arr is not None:
             return cmod*self.weight_arr[..., np.newaxis, np.newaxis]
@@ -439,9 +478,15 @@
             return cmod
 
     def corrupt_residual(self, imod=0):
-        """Computes corrupt residual w.r.t. given model.
-        If we already have a corrupted model cached, use that, else use gm to compute residuals.
-        Returns array of shape [ntime,nfreq,nant,nant,ncorr,ncorr]
+        """
+        This method returns the (corrupted) residual with respect to a given model
+        
+        Args:
+            imod (int): 
+                Index of model (0 to n_mod-1). 
+
+        Returns:
+            Weighted residual visibilities (np.ndarray) of shape (n_tim, n_fre, n_ant, n_ant, n_cor, n_cor)
         """
         if self.cmodel_arr is not None:
             return self.obser_arr - self.cmodel_arr[imod,...]
@@ -452,11 +497,18 @@
 
 
     def corrupt_model(self, imod=None):
-        """Returns corrupted model: model(s) times gains. Note that this modifies the model in place.
-        Returns array of shape [ntime,nfreq,nant,nant,ncorr,ncorr] if imod is set (i.e. one model),
-        else [nmod,ntime,nfreq,nant,nant,ncorr,ncorr]
-        
-        Note that this corrupts the model array in place
+        """
+        This method retuns the model visibilities, corrupted by the gains. If n_mod>1, then
+        corrupt_model(None) must be called first (to corrupt all models). Note that this corrupts 
+        the model array in place.
+
+        Args:
+            imod (int or None): 
+                Index of model (0 to n_mod-1), or None to corrupt all models
+
+        Returns:
+            Corrupted model visibilities (np.ndarray) of shape (n_mod, n_tim, n_fre, n_ant, n_ant, n_cor, n_cor)
+            if imod is None, otherwise the model axis is omitted.
         """
         # if asking for all models (imod=None), or we only have one model, then cache result
         if imod is None or self.model_arr.shape[1] == 1:
@@ -471,27 +523,16 @@
             return self.gm.apply_gains(self.model_arr[:, imod:imod+1, ...]).sum(0)
 
 
-<<<<<<< HEAD
 def solve_only(vdm, soldict, label, sol_opts):
-=======
-def solve_only(gm, obser_arr, model_arr, flags_arr, weight_arr, label, sol_opts):
-    """
-    Run the solver and neither save nor apply solutions. All arguments excluding the weights
-    are passed through to _solve_gains.
+    """
+    Run the solver and neither save nor apply solutions. 
 
     Args:
-        gm (:obj:`~cubical.machines.abstract_machine.MasterMachine`): 
-            The gain machine which will be used in the solver loop.
-        obser_arr (np.ndarray): 
-            Shape (n_mod, n_tim, n_fre, n_ant, n_ant, n_cor, n_cor) array containing observed 
-            visibilities. 
-        model_arr (np.ndarray): 
-            Shape (n_dir, n_mod, n_tim, n_fre, n_ant, n_ant, n_cor, n_cor) array containing model 
-            visibilities. 
-        flags_arr (np.ndarray): 
-            Shape (n_tim, n_fre, n_ant, n_ant) integer array containing flag data.
-        weight_arr (np.ndarray): 
-            Shape (n_mod, n_tim, n_fre, n_ant, n_ant) array containing weights.
+        vdm (:obj:`_VisDataManager`): 
+            VisDataManager for this chunk of data
+        soldict (:obj:~cubical.tools.shared_dict.SharedDict): 
+            Shared dict used to pass solutions (IFR gain solutions, primarily) back out to the
+            calling thread. 
         label (str):             
             Label identifying the current chunk (e.g. "D0T1F2").
         sol_opts (dict): 
@@ -506,13 +547,6 @@
                 An object containing solver statistics.
     """
 
-    # Apply weights to model and data arrays.
-
-    if weight_arr is not None:
-        obser_arr *= weight_arr[..., np.newaxis, np.newaxis]
-        model_arr *= weight_arr[np.newaxis, ..., np.newaxis, np.newaxis]
->>>>>>> fb92f51c
-
     _, stats = _solve_gains(vdm.gm, vdm.weighted_obser, vdm.weighted_model, vdm.flags_arr, sol_opts, label=label)
     if ifrgain_machine.is_computing():
         ifrgain_machine.update(vdm.weighted_obser, vdm.corrupt_weighted_model, vdm.flags_arr, vdm.freq_slice, soldict)
@@ -520,32 +554,22 @@
     return None, stats
 
 
-<<<<<<< HEAD
 def solve_and_correct(vdm, soldict, label, sol_opts):
-=======
-def solve_and_correct(gm, obser_arr, model_arr, flags_arr, weight_arr, label, sol_opts):
     """
     Run the solver and save and apply the resulting gain solutions to the observed data. Produces
-    corrected data. All arguments excluding the weights are passed through to _solve_gains.
-
+    corrected data. 
+    
     Args:
-        gm (:obj:`~cubical.machines.abstract_machine.MasterMachine`): 
-            The gain machine which will be used in the solver loop.
-        obser_arr (np.ndarray): 
-            Shape (n_mod, n_tim, n_fre, n_ant, n_ant, n_cor, n_cor) array containing observed 
-            visibilities. 
-        model_arr (np.ndarray): 
-            Shape (n_dir, n_mod, n_tim, n_fre, n_ant, n_ant, n_cor, n_cor) array containing model 
-            visibilities. 
-        flags_arr (np.ndarray): 
-            Shape (n_tim, n_fre, n_ant, n_ant) integer array containing flag data.
-        weight_arr (np.ndarray): 
-            Shape (n_mod, n_tim, n_fre, n_ant, n_ant) array containing weights.
+        vdm (:obj:`_VisDataManager`): 
+            VisDataManager for this chunk of data
+        soldict (:obj:~cubical.tools.shared_dict.SharedDict): 
+            Shared dict used to pass solutions (IFR gain solutions, primarily) back out to the
+            calling thread. 
         label (str):             
             Label identifying the current chunk (e.g. "D0T1F2").
         sol_opts (dict): 
             Solver options (see [sol] section in DefaultParset.cfg).        
-
+    
     Returns:
         2-element tuple
             
@@ -556,77 +580,46 @@
                 An object containing solver statistics.
     """
 
-    # If weights are set, multiply data and model by weights. Keep an unweighted copy of the data, 
-    # since we need to apply the solutions to the unweighted data.
-
-    if weight_arr is not None:
-        obser_arr1 = obser_arr*weight_arr[..., np.newaxis, np.newaxis]
-        model_arr *= weight_arr[np.newaxis, ..., np.newaxis, np.newaxis]
-    else:
-        obser_arr1 = obser_arr
->>>>>>> fb92f51c
-
     _, stats = _solve_gains(vdm.gm, vdm.weighted_obser, vdm.weighted_model, vdm.flags_arr, sol_opts, label=label)
 
-<<<<<<< HEAD
     # for corrected visibilities, take the first data/model pair only
     corr_vis = np.zeros_like(vdm.obser_arr)
     vdm.gm.apply_inv_gains(vdm.obser_arr, corr_vis)
-=======
-    # For corrected visibilities, take only the first data/model pair only.
-
-    corr_vis = np.zeros_like(obser_arr[0,...])
-    gm.apply_inv_gains(obser_arr[0,...], corr_vis)
-
-    return corr_vis, stats
->>>>>>> fb92f51c
 
     if ifrgain_machine.is_computing():
         ifrgain_machine.update(vdm.weighted_obser, vdm.corrupt_weighted_model, vdm.flags_arr, vdm.freq_slice, soldict)
 
-<<<<<<< HEAD
     return corr_vis, stats
-=======
-def solve_and_correct_residuals(gm, obser_arr, model_arr, flags_arr, weight_arr, label, sol_opts, correct=True):
-    """
-    Run the solver and apply the resulting gain solutions to the residuals. Produces corrected 
-    residuals. All arguments excluding the weights are passed through to _solve_gains.
+
+
+def solve_and_correct_residuals(vdm, soldict, label, sol_opts, correct=True):
+    """
+    Run the solver, generate residuals, and (optionally) apply the resulting gain solutions to the residuals. 
+    Produces (un)corrected residuals. 
 
     Args:
-        gm (:obj:`~cubical.machines.abstract_machine.MasterMachine`): 
-            The gain machine which will be used in the solver loop.
-        obser_arr (np.ndarray): 
-            Shape (n_mod, n_tim, n_fre, n_ant, n_ant, n_cor, n_cor) array containing observed 
-            visibilities. 
-        model_arr (np.ndarray): 
-            Shape (n_dir, n_mod, n_tim, n_fre, n_ant, n_ant, n_cor, n_cor) array containing model 
-            visibilities. 
-        flags_arr (np.ndarray): 
-            Shape (n_tim, n_fre, n_ant, n_ant) integer array containing flag data.
-        weight_arr (np.ndarray): 
-            Shape (n_mod, n_tim, n_fre, n_ant, n_ant) array containing weights.
+        vdm (:obj:`_VisDataManager`): 
+            VisDataManager for this chunk of data
+        soldict (:obj:~cubical.tools.shared_dict.SharedDict): 
+            Shared dict used to pass solutions (IFR gain solutions, primarily) back out to the
+            calling thread. 
         label (str):             
             Label identifying the current chunk (e.g. "D0T1F2").
         sol_opts (dict): 
             Solver options (see [sol] section in DefaultParset.cfg).        
+        correct (bool):
+            If True, residuals are corrected
 
     Returns:
         2-element tuple
             
-            - corr_vis (np.ndarray)
-                Shape (n_tim, n_fre, n_ant, n_ant, n_cor, n_cor) array containing corrected 
+            - res_vis (np.ndarray)
+                Shape (n_tim, n_fre, n_ant, n_ant, n_cor, n_cor) array containing (un)corrected 
                 residuals. 
             - stats (:obj:`~cubical.statistics.SolverStats`)
                 An object containing solver statistics.
     """
 
-    # If weights are set, multiply data and model by weights. Keep an unweighted copy of the model 
-    # and data, as we need to apply the solutions to the unweighted residuals.
->>>>>>> fb92f51c
-
-
-<<<<<<< HEAD
-def solve_and_correct_residuals(vdm, soldict, label, sol_opts, correct=True):
     # use the residuals computed in solve_gains() only if no weights. Otherwise need
     # to recompute them from unweighted versions
     resid_vis, stats = _solve_gains(vdm.gm, vdm.weighted_obser, vdm.weighted_model, vdm.flags_arr,
@@ -643,20 +636,6 @@
         resid_vis = vdm.corrupt_residual(0)
     else:
         resid_vis = resid_vis[0, ...]
-=======
-    # Use the residuals computed in _solve_gains() only if no weights are specified. Otherwise
-    # recompute the residuals from the unweighted model and data.
-
-    resid_vis, stats = _solve_gains(gm, obser_arr1, model_arr1, flags_arr, sol_opts, label=label,
-                                        compute_residuals=(weight_arr is None))
-
-    # If we reweighted things above, then recompute the residuals, otherwise use returned residuals.
-    # We take only the first data/model pair (hence the 0:1 slice).
-
-    if weight_arr is not None:
-        resid_vis = np.zeros_like(obser_arr[0:1,...])
-        gm.compute_residual(obser_arr[0:1,...], model_arr[:,0:1,...], resid_vis)
->>>>>>> fb92f51c
 
     # correct residual if required
     if correct:
@@ -668,90 +647,70 @@
 
 def solve_and_subtract(*args, **kw):
     """
-    Run the solver and subtract the resulting corrupted model from the data. All arguments 
-    excluding the weights are passed through to _solve_gains.
-
+    Run the solver, generate residuals. Produces uncorrected residuals. Equivalent to calling
+    solve_and_correct_residuals(..., correct=False)
+    """
+    return solve_and_correct_residuals(correct=False, *args, **kw)
+
+
+def correct_only(vdm, soldict, label, sol_opts):
+    """
+    Do not solve. Apply priot gain solutions to the observed data, generating corrected data.
+    
     Args:
-        gm (:obj:`~cubical.machines.abstract_machine.MasterMachine`): 
-            The gain machine which will be used in the solver loop.
-        obser_arr (np.ndarray): 
-            Shape (n_mod, n_tim, n_fre, n_ant, n_ant, n_cor, n_cor) array containing observed 
-            visibilities. 
-        model_arr (np.ndarray): 
-            Shape (n_dir, n_mod, n_tim, n_fre, n_ant, n_ant, n_cor, n_cor) array containing model 
-            visibilities. 
-        flags_arr (np.ndarray): 
-            Shape (n_tim, n_fre, n_ant, n_ant) integer array containing flag data.
-        weight_arr (np.ndarray): 
-            Shape (n_mod, n_tim, n_fre, n_ant, n_ant) array containing weights.
+        vdm (:obj:`_VisDataManager`): 
+            VisDataManager for this chunk of data
+        soldict (:obj:~cubical.tools.shared_dict.SharedDict): 
+            Shared dict used to pass solutions (IFR gain solutions, primarily) back out to the
+            calling thread. 
         label (str):             
             Label identifying the current chunk (e.g. "D0T1F2").
         sol_opts (dict): 
             Solver options (see [sol] section in DefaultParset.cfg).        
-
+            
     Returns:
-        2-element tuple          
-                
-            - resid_vis (np.ndarray) 
-                Shape (n_tim, n_fre, n_ant, n_ant, n_cor, n_cor) array containing corrected 
-                visbilities. 
-            - _ (None)  
-                None (required for compatibility).
-    """
-
-    return solve_and_correct_residuals(correct=False, *args, **kw)
-
-<<<<<<< HEAD
-def correct_only(vdm, soldict, label, sol_opts):
-    # for corrected visibilities, take the first data/model pair only
+        2-element tuple
+            
+            - corr_vis (np.ndarray)
+                Shape (n_tim, n_fre, n_ant, n_ant, n_cor, n_cor) array containing corrected visibilities. 
+            - _ (None)
+                None (required for compatibility)
+    """
+
     corr_vis = np.zeros_like(vdm.obser_arr)
     vdm.gm.apply_inv_gains(vdm.obser_arr, corr_vis)
-=======
-def correct_only(gm, obser_arr, model_arr, flags_arr, weight_arr, label, sol_opts):
-    """
-    Apply gain solutions to the observed data.
+
+    if vdm.model_arr is not None and ifrgain_machine.is_computing():
+        ifrgain_machine.update(vdm.weighted_obser, vdm.corrupt_weighted_model, vdm.flags_arr, vdm.freq_slice, soldict)
+
+    return corr_vis, None
+
+
+def correct_residuals(vdm, soldict, label, sol_opts, correct=True):
+    """
+    Do not solve. Apply prior gain solutions, generate (un)corrected residuals.
 
     Args:
-        gm (:obj:`~cubical.machines.abstract_machine.MasterMachine`): 
-            The gain machine which will be used in the solver loop.
-        obser_arr (np.ndarray): 
-            Shape (n_mod, n_tim, n_fre, n_ant, n_ant, n_cor, n_cor) array containing observed 
-            visibilities. 
-        model_arr (np.ndarray): 
-            Shape (n_dir, n_mod, n_tim, n_fre, n_ant, n_ant, n_cor, n_cor) array containing model 
-            visibilities. 
-        flags_arr (np.ndarray): 
-            Shape (n_tim, n_fre, n_ant, n_ant) integer array containing flag data.
-        weight_arr (np.ndarray): 
-            Shape (n_mod, n_tim, n_fre, n_ant, n_ant) array containing weights.
+        vdm (:obj:`_VisDataManager`): 
+            VisDataManager for this chunk of data
+        soldict (:obj:~cubical.tools.shared_dict.SharedDict): 
+            Shared dict used to pass solutions (IFR gain solutions, primarily) back out to the
+            calling thread. 
         label (str):             
             Label identifying the current chunk (e.g. "D0T1F2").
         sol_opts (dict): 
             Solver options (see [sol] section in DefaultParset.cfg).        
+        correct (bool):
+            If True, residuals are corrected
 
     Returns:
         2-element tuple
 
-            - corr_vis (np.ndarray) 
-                Shape (n_tim, n_fre, n_ant, n_ant, n_cor, n_cor) array containing corrected 
-                visbilities. 
+            - resid_vis (np.ndarray)
+                Shape (n_tim, n_fre, n_ant, n_ant, n_cor, n_cor) array containing (un)corrected residuals. 
             - _ (None)
-                None (required for compatibility).
-    """
-
-    # We take only the first data/model pair (hence the 0:1 slice).
-
-    corr_vis = np.zeros_like(obser_arr[0,...])
-    gm.apply_inv_gains(obser_arr[0,...], corr_vis)
->>>>>>> fb92f51c
-
-    if vdm.model_arr is not None and ifrgain_machine.is_computing():
-        ifrgain_machine.update(vdm.weighted_obser, vdm.corrupt_weighted_model, vdm.flags_arr, vdm.freq_slice, soldict)
-
-<<<<<<< HEAD
-    return corr_vis, None
-
-def correct_residuals(vdm, soldict, label, sol_opts, correct=True):
+                None (required for compatibility)
+    """
     # compute IFR gains, if needed. Note that this computes corrupt models, so it makes sense
     # doing it before recomputing the residuals: saves time
     if ifrgain_machine.is_computing():
@@ -768,88 +727,12 @@
         return resid_vis, None
 
 def subtract_only(*args, **kw):
+    """
+    Do not solve. Apply prior gain solutions, generate uncorrected residuals. Equivalent to calling
+    correct_residuals(..., correct=False)
+    """
     return correct_residuals(correct=False, *args, **kw)
 
-=======
-def correct_residuals(gm, obser_arr, model_arr, flags_arr, weight_arr, label, sol_opts):
-    """
-    Apply the gain solutions to the residuals.
-
-    Args:
-        gm (:obj:`~cubical.machines.abstract_machine.MasterMachine`): 
-            The gain machine which will be used in the solver loop.
-        obser_arr (np.ndarray): 
-            Shape (n_mod, n_tim, n_fre, n_ant, n_ant, n_cor, n_cor) array containing observed 
-            visibilities. 
-        model_arr (np.ndarray): 
-            Shape (n_dir, n_mod, n_tim, n_fre, n_ant, n_ant, n_cor, n_cor) array containing model 
-            visibilities. 
-        flags_arr (np.ndarray): 
-            Shape (n_tim, n_fre, n_ant, n_ant) integer array containing flag data.
-        weight_arr (np.ndarray): 
-            Shape (n_mod, n_tim, n_fre, n_ant, n_ant) array containing weights.
-        label (str):             
-            Label identifying the current chunk (e.g. "D0T1F2").
-        sol_opts (dict): 
-            Solver options (see [sol] section in DefaultParset.cfg).        
-
-    Returns:
-        2 element tuple
-
-            - corr_vis (np.ndarray) 
-                Shape (n_tim, n_fre, n_ant, n_ant, n_cor, n_cor) array containing corrected 
-                visbilities. 
-            - _ (None)
-                None (required for compatibility).
-    """
-
-    # We take only the first data/model pair (hence the 0:1 slice).
-
-    resid_vis = np.zeros_like(obser_arr[0:1,...])
-    gm.compute_residual(obser_arr[0:1, ...], model_arr[:, 0:1, ...], resid_vis)
-    corr_vis, _ = gm.apply_inv_gains(resid_vis[0,...])
-
-    return corr_vis, None
-
-def subtract_only(gm, obser_arr, model_arr, flags_arr, weight_arr, label, sol_opts):
-    """
-    Subtract the corrupted model from the data.
-
-    Args:
-        gm (:obj:`~cubical.machines.abstract_machine.MasterMachine`): 
-            The gain machine which will be used in the solver loop.
-        obser_arr (np.ndarray): 
-            Shape (n_mod, n_tim, n_fre, n_ant, n_ant, n_cor, n_cor) array containing observed 
-            visibilities. 
-        model_arr (np.ndarray): 
-            Shape (n_dir, n_mod, n_tim, n_fre, n_ant, n_ant, n_cor, n_cor) array containing model 
-            visibilities. 
-        flags_arr (np.ndarray): 
-            Shape (n_tim, n_fre, n_ant, n_ant) integer array containing flag data.
-        weight_arr (np.ndarray): 
-            Shape (n_mod, n_tim, n_fre, n_ant, n_ant) array containing weights.
-        label (str):             
-            Label identifying the current chunk (e.g. "D0T1F2").
-        sol_opts (dict): 
-            Solver options (see [sol] section in DefaultParset.cfg).        
-
-    Returns:
-        2-element tuple          
-                
-            - resid_vis (np.ndarray) 
-                Shape (n_tim, n_fre, n_ant, n_ant, n_cor, n_cor) array containing corrected 
-                visbilities. 
-            - _ (None)  
-                None (required for compatibility).
-    """
-
-    # We take only the first data/model pair (hence the 0:1 slice).
-
-    resid_vis = np.zeros_like(obser_arr[0:1,...])
-    gm.compute_residual(obser_arr[0:1, ...], model_arr[:, 0:1, ...], resid_vis)
-
-    return resid_vis[0,...], None
->>>>>>> fb92f51c
 
 SOLVERS = { 'so': solve_only,
             'sc': solve_and_correct,
@@ -904,20 +787,19 @@
         # apply IFR-based gains, if any
         ifrgain_machine.apply(obser_arr, freq_slice)
 
-<<<<<<< HEAD
         # create subdict in shared dict for solutions etc.
         soldict = tile.create_solutions_chunk_dict(chunk_key)
-=======
-        # Initialize the gain machine for this chunk.
->>>>>>> fb92f51c
-
-        vdm = VisDataManager(obser_arr, model_arr, flags_arr, weight_arr, freq_slice)
+
+        # create VisDataManager for this chunk
+
+        vdm = _VisDataManager(obser_arr, model_arr, flags_arr, weight_arr, freq_slice)
 
         n_dir, n_mod = model_arr.shape[0:2] if model_arr is not None else (1,1)
 
+        # create GainMachine
         vdm.gm = gm_factory.create_machine(vdm.weighted_obser, n_dir, n_mod, chunk_ts, chunk_fs)
 
-        # Invoke solver with cubes from tile.
+        # Invoke solver method
 
         corr_vis, stats = solver(vdm, soldict, label, sol_opts)
 
@@ -925,13 +807,8 @@
 
         tile.set_chunk_cubes(corr_vis, flags_arr if (stats and stats.chunk.num_sol_flagged) else None, chunk_key)
 
-<<<<<<< HEAD
+        # Ask the gain machine to store its solutions in the shared dict.
         gm_factory.export_solutions(vdm.gm, soldict)
-=======
-        # Ask the gain machine to store its solutions in the shared dict.
-
-        gm_factory.export_solutions(gm, tile.create_solutions_chunk_dict(chunk_key))
->>>>>>> fb92f51c
 
         return stats
 
